--- conflicted
+++ resolved
@@ -41,9 +41,6 @@
         # RESTClient API for Polygon.io polygon-api-client
         self.polygon_client = RESTClient(self._api_key)
 
-<<<<<<< HEAD
-    def update_pandas_data(self, asset, quote, length, timestep, start_dt=None, update_data_store=False):
-=======
     @staticmethod
     def _enforce_storage_limit(pandas_data: OrderedDict):
         storage_used = sum(data.df.memory_usage().sum() for data in pandas_data.values())
@@ -55,7 +52,6 @@
             logging.info(f"Storage limit exceeded. Evicted LRU data: {k} used {mu:,} bytes")
 
     def _update_pandas_data(self, asset, quote, length, timestep, start_dt=None, update_data_store=False):
->>>>>>> 63fb7048
         """
         Get asset data and update the self.pandas_data dictionary.
 
@@ -71,13 +67,10 @@
             The timestep to use. For example, "1minute" or "1hour" or "1day".
         start_dt : datetime
             The start datetime to use. If None, the current self.start_datetime will be used.
-<<<<<<< HEAD
-=======
         update_data_store : bool
             If True, the data will also be added to the self._data_store dictionary.
             That update will not include the adjustments made by PandasData.load_data.
             See https://github.com/Lumiwealth/lumibot/issues/391 and its PR for further discussion.
->>>>>>> 63fb7048
         """
         search_asset = asset
         asset_separated = asset
@@ -207,14 +200,6 @@
 
         # Add the keys to the self.pandas_data dictionary
         self.pandas_data.update(pandas_data_update)
-<<<<<<< HEAD
-        # Don't let memory usage get out of control
-        self._enforce_storage_limit(self.pandas_data)
-        if update_data_store:
-            # TODO: Why do we have both self.pandas_data and self._data_store?
-            self._data_store.update(pandas_data_update)
-            self._enforce_storage_limit(self._data_store)
-=======
         if PolygonDataBacktesting.MAX_STORAGE_BYTES:
             self._enforce_storage_limit(self.pandas_data)
         if update_data_store:
@@ -222,7 +207,6 @@
             self._data_store.update(pandas_data_update)
             if PolygonDataBacktesting.MAX_STORAGE_BYTES:
                 self._enforce_storage_limit(self._data_store)
->>>>>>> 63fb7048
 
     def _pull_source_symbol_bars(
         self,
@@ -239,11 +223,7 @@
         start_dt, ts_unit = self.get_start_datetime_and_ts_unit(length, timestep, current_dt, start_buffer=START_BUFFER)
 
         # Get data from Polygon
-<<<<<<< HEAD
-        self.update_pandas_data(asset, quote, length, timestep, start_dt)
-=======
         self._update_pandas_data(asset, quote, length, timestep, start_dt)
->>>>>>> 63fb7048
 
         return super()._pull_source_symbol_bars(
             asset, length, timestep, timeshift, quote, exchange, include_after_hours
@@ -260,11 +240,7 @@
         start_date=None,
         end_date=None,
     ):
-<<<<<<< HEAD
-        self.update_pandas_data(asset, quote, 1, timestep)
-=======
         self._update_pandas_data(asset, quote, 1, timestep)
->>>>>>> 63fb7048
 
         response = super()._pull_source_symbol_bars_between_dates(
             asset, timestep, quote, exchange, include_after_hours, start_date, end_date
@@ -279,11 +255,7 @@
     def get_last_price(self, asset, timestep="minute", quote=None, exchange=None, **kwargs):
         try:
             dt = self.get_datetime()
-<<<<<<< HEAD
-            self.update_pandas_data(asset, quote, 1, timestep, dt, update_data_store=True)
-=======
             self._update_pandas_data(asset, quote, 1, timestep, dt, update_data_store=True)
->>>>>>> 63fb7048
         except Exception as e:
             print(f"Error get_last_price from Polygon: {e}")
 
