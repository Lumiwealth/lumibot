--- conflicted
+++ resolved
@@ -1856,11 +1856,7 @@
 
         # Check if the asset is valid
         if asset is None or (isinstance(asset, Asset) and not asset.is_valid()):
-<<<<<<< HEAD
-            logging.error(
-=======
             self.logger.error(
->>>>>>> 9f2f995b
                 f"Asset in get_last_price() must be a valid asset. Got {asset} of type {type(asset)}. You may be missing some of the required parameters for the asset type (eg. strike price for options, expiry for options/futures, etc)."
             )
             return None
