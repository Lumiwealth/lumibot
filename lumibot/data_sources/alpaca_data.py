--- conflicted
+++ resolved
@@ -1,22 +1,13 @@
 import re
 import time
-<<<<<<< HEAD
-from datetime import datetime
-import pytz
-=======
 from datetime import datetime, timezone
 
->>>>>>> 163292da
 import alpaca_trade_api as tradeapi
 import pandas as pd
 from alpaca_trade_api.common import URL
 from alpaca_trade_api.entity import Bar
-<<<<<<< HEAD
-from alpaca_trade_api.rest import TimeFrame
-=======
 from alpaca_trade_api.rest import TimeFrame, TimeFrameUnit
 
->>>>>>> 163292da
 from lumibot.entities import Bars
 
 from .data_source import DataSource
@@ -26,11 +17,6 @@
     SOURCE = "ALPACA"
     MIN_TIMESTEP = "minute"
     TIMESTEP_MAPPING = [
-<<<<<<< HEAD
-        {"timestep": "minute", "representations": [
-            "1Min", "minute", TimeFrame.Minute]},
-        {"timestep": "day", "representations": ["1D", "day", TimeFrame.Day]},
-=======
         {
             "timestep": "minute",
             "representations": [TimeFrame(1, TimeFrameUnit.Minute), "minute"],
@@ -39,7 +25,6 @@
             "timestep": "day",
             "representations": [TimeFrame(1, TimeFrameUnit.Day), "day"],
         },
->>>>>>> 163292da
     ]
 
     """Common base class for data_sources/alpaca and brokers/alpaca"""
@@ -97,29 +82,17 @@
             limit = 1000
 
         if end is None:
-<<<<<<< HEAD
-            end = datetime.now(pytz.timezone('US/Eastern'))
-
-        df_ret = None
-        curr_end = end.isoformat(timespec="seconds")
-
-=======
             end = datetime.now(timezone.utc)
 
         df_ret = None
-
-        curr_end = end.isoformat() if not isinstance(end, str) else end
->>>>>>> 163292da
+        curr_end = end.isoformat()
         cnt = 0
         last_curr_end = None
         loop_limit = 1000 if limit > 1000 else limit
         while True:
             cnt += 1
-<<<<<<< HEAD
-=======
             # freqnum = re.search(r'\d+', freq).group()
             # freqtimelen = freq[len(freqnum):]
->>>>>>> 163292da
             barset = api.get_bars(symbol, freq, limit=loop_limit, end=curr_end)
             df = barset.df  # .tz_convert("utc")
 
@@ -135,8 +108,8 @@
                     datetime.fromisoformat(str(df_ret.index[0])).strftime(
                         "%Y-%m-%dT%H:%M:%S"
                     )
-                    # this is concerning as it could be 4 or 5 hours
-                    + "-04:00")
+                    + "-04:00"
+                )
 
             # Sometimes the beginning date we put in is not a trading date,
             # this makes sure that we end when we're close enough
