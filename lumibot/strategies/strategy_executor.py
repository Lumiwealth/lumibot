import inspect
import logging
import math
import time
import traceback
import json
from datetime import datetime, timedelta
from decimal import Decimal
from functools import wraps
from queue import Empty, Queue
from threading import Event, Lock, Thread

import pandas as pd
import pandas_market_calendars as mcal
from apscheduler.jobstores.memory import MemoryJobStore
from apscheduler.schedulers.background import BackgroundScheduler
from apscheduler.triggers.cron import CronTrigger
from termcolor import colored

from lumibot.entities import Asset, Order
from lumibot.tools import append_locals, get_trading_days, staticdecorator
from lumibot.constants import LUMIBOT_DEFAULT_PYTZ


class StrategyExecutor(Thread):
    # Trading events flags
    NEW_ORDER = "new"
    CANCELED_ORDER = "canceled"
    FILLED_ORDER = "fill"
    PARTIALLY_FILLED_ORDER = "partial_fill"
    ERROR_ORDER = "error"

    def __init__(self, strategy):
        super(StrategyExecutor, self).__init__()
        self.daemon = True
        self.stop_event = Event()
        self.lock = Lock()
        self.queue = Queue()

        self.strategy = strategy
        self._strategy_context = None
        self.broker = self.strategy.broker
        self.result = {}
        self._in_trading_iteration = False
        
        # Store any exception that occurs during execution
        self.exception = None

        # Create a dictionary of job stores. A job store is where the scheduler persists its jobs. In this case,
        # we create an in-memory job store for "default" and "On_Trading_Iteration" which is the job store we will
        # use to store jobs for the main on_trading_iteration method.
        job_stores = {"default": MemoryJobStore(), "On_Trading_Iteration": MemoryJobStore()}

        # Instantiate a BackgroundScheduler with the job stores we just defined. This scheduler will be used to store
        # the jobs that we create later and execute them at the correct time.
        self.scheduler = BackgroundScheduler(jobstores=job_stores)

        # Initialize a target count and a current count for cron jobs to 0.
        # These are used to determine when to execute the on_trading_iteration method.
        self.cron_count_target = 0
        self.cron_count = 0

        # Create an Event object for the check queue stop event.
        self.check_queue_stop_event = Event()

        # Keep track of Abrupt Closing method execution
        self.abrupt_closing = False

        # Keep track of when LifCycle methods should be called.  This is important for Live trading sessions that
        # run over multiple days and need to call the lifecycle methods at the correct time.
        self.lifecycle_last_date = {
            "after_market_closes": None,
            "before_market_opens": None,
            "before_market_closes": None,
        }

        self._market_closed_logged = False  # Track if closed message was logged
        
        # Cache for market type detection to avoid repeated expensive calendar lookups
        self._market_type_cache = {}

    def _is_continuous_market(self, market_name):
        """
        Determine if a market trades continuously (24/7 or near-24/7) by checking its trading schedule.
        
        This method uses pandas_market_calendars to check actual trading hours and caches results
        to avoid expensive repeated lookups during backtesting.
        
        Args:
            market_name (str): Name of the market (e.g., 'NYSE', 'us_futures', '24/7')
            
        Returns:
            bool: True if market trades continuously (>=20 hours per day), False otherwise
        """
        if market_name in self._market_type_cache:
            return self._market_type_cache[market_name]
            
        try:
            # Special cases that are definitely continuous
            if market_name == "24/7":
                self._market_type_cache[market_name] = True
                return True
                
            # Get market calendar
            cal = mcal.get_calendar(market_name)
            
            # Test with a recent Monday (typical trading day)
            test_date = pd.Timestamp('2025-01-13', tz='UTC')  # Monday
            schedule = cal.schedule(start_date=test_date, end_date=test_date)
            
            if schedule.empty:
                # No trading on this date, assume it's not continuous
                self._market_type_cache[market_name] = False
                return False
                
            # Calculate trading hours duration
            market_open = schedule.iloc[0, 0]
            market_close = schedule.iloc[0, 1]
            duration_hours = (market_close - market_open).total_seconds() / 3600
            
            # Consider markets with 20+ hours per day as continuous
            # This catches futures markets that trade ~22-24 hours
            is_continuous = duration_hours >= 20.0
            
            self._market_type_cache[market_name] = is_continuous
            return is_continuous
            
        except Exception as e:
            # If we can't determine market type, default to non-continuous for safety
            # Log the error for debugging
            if hasattr(self, 'strategy') and hasattr(self.strategy, 'logger'):
                self.strategy.logger.warning(f"Could not determine market type for {market_name}: {e}")
            
            self._market_type_cache[market_name] = False
            return False

    @property
    def name(self):
        return self.strategy._name

    @property
    def should_continue(self):
        return not self.stop_event.is_set()

    def check_queue(self):
        # Define a function that checks the queue and processes the queue. This is run continuously in a separate
        # thread in live.
        while not self.check_queue_stop_event.is_set():
            try:
                self.process_queue()
            except Empty:
                pass
            time.sleep(0.5)

    def safe_sleep(self, sleeptime):
        # This method should only be run in back testing. If it's running during live, something has gone wrong.
        
        if self.strategy.is_backtesting:
            self.process_queue()
            
            self.broker._update_datetime(
                sleeptime, cash=self.strategy.cash, portfolio_value=self.strategy.portfolio_value
            )

    def sync_broker(self):
        # Log that we are syncing the broker.
        self.strategy.logger.debug("Syncing the broker.")

        # Only audit the broker positions during live trading.
        if self.broker.IS_BACKTESTING_BROKER:
            return

        # Ensure that the orders are submitted to the broker before auditing.
        orders_queue_len = 1
        while orders_queue_len > 0:
            orders_queue_len = len(self.broker._orders_queue.queue)

        # Traps all new trade/order notifications to list broker._held_trades
        # Trapped at the broker._process_trade_event method
        self.broker._hold_trade_events = True

        # Get the snapshot.
        # If the _held_trades list is not empty, process these and then snapshot again
        # ensuring that the lumibot broker and the real broker should match.
        held_trades_len = 1
        cash_broker_max_retries = 3
        cash_broker_retries = 0
        orders_broker = []
        positions_broker = []
        while held_trades_len > 0:
            # Snapshot for the broker and lumibot:
            self.strategy
            broker_balances = self.broker._get_balances_at_broker(self.strategy.quote_asset, self.strategy)
            if broker_balances is None:
                if cash_broker_retries < cash_broker_max_retries:
                    self.strategy.logger.info("Unable to get cash from broker, trying again.")
                    cash_broker_retries += 1
                    continue
                else:
                    self.strategy.logger.info(
                        f"Unable to get the cash balance after {cash_broker_max_retries} "
                        f"tries, setting cash to zero."
                    )
                    broker_balances = 0
            else:
                cash_balance = broker_balances[0]
                portfolio_value = broker_balances[2]
                self.strategy._set_cash_position(cash_balance)
                self.strategy.logger.debug(f"Got Cash Balance: ${cash_balance:.2f}, Portfolio: ${portfolio_value:.2f}")


            held_trades_len = len(self.broker._held_trades)
            if held_trades_len > 0:
                self.broker._hold_trade_events = False
                self.broker.process_held_trades()
                self.broker._hold_trade_events = True

        # POSITIONS
        # Update Lumibot positions to match broker positions.
        # Any new trade notifications will not affect the sync as they
        # are being held pending the completion of the sync.
        self.broker.sync_positions(self.strategy)

        # ORDERS
        orders_broker = self.broker._pull_all_orders(self.name, self.strategy)
        # Filter out None orders to prevent crashes
        orders_broker = [order for order in orders_broker if order is not None]
        if len(orders_broker) > 0:
            orders_lumi = self.broker.get_all_orders()

            # Check orders at the broker against those in lumibot.
            for order in orders_broker:
                # Check against existing orders.
                order_lumi = [ord_lumi for ord_lumi in orders_lumi if ord_lumi.identifier == order.identifier]
                order_lumi = order_lumi[0] if len(order_lumi) > 0 else None

                if order_lumi:
                    # Compare the orders.
                    if order_lumi.quantity != order.quantity:
                        order_lumi.quantity = order.quantity
                    order_attrs = [
                        # "position_filled",
                        # "status",
                        "limit_price",
                        "stop_price",
                    ]
                    for order_attr in order_attrs:
                        olumi = getattr(order_lumi, order_attr)
                        obroker = getattr(order, order_attr)
                        if olumi is not None and obroker is not None:  # Ensure both values are not None
                            if isinstance(olumi, float) and isinstance(obroker, float):
                                # check if both are floats
                                if not math.isclose(olumi, obroker, abs_tol=1e-9):
                                    setattr(order_lumi, order_attr, obroker)
                                    self.strategy.logger.warning(
                                        f"We are adjusting the {order_attr} of the order {order_lumi}, from {olumi} "
                                        f"to be {obroker} because what we have in memory does not match the broker "
                                        f"and both are floats"
                                    )
                            elif isinstance(olumi, (int, float, Decimal)) and isinstance(obroker, (int, float, Decimal)):
                                # check if both are ints
                                if isinstance(olumi, int) and isinstance(obroker, int):
                                    if olumi != obroker:
                                        setattr(order_lumi, order_attr, obroker)
                                        self.strategy.logger.warning(
                                            f"We are adjusting the {order_attr} of the order {order_lumi}, from {olumi} "
                                            f"to be {obroker} because what we have in memory does not match the broker "
                                            f"and both are ints."
                                        )
                                elif not math.isclose(float(olumi), float(obroker), abs_tol=1e-9):
                                    # Convert to float for comparison
                                    setattr(order_lumi, order_attr, obroker)
                                    self.strategy.logger.warning(
                                        f"We are adjusting the {order_attr} of the order {order_lumi}, from {olumi} "
                                        f"to be {obroker} because what we have in memory does not match the broker "
                                        f"and one is float and one is int."
                                    )

                            elif type(olumi) == type(obroker):  # Compare if types are the same
                                if olumi != obroker:
                                    setattr(order_lumi, order_attr, obroker)
                                    self.strategy.logger.warning(
                                        f"We are adjusting the {order_attr} of the order {order_lumi}, from {olumi} "
                                        f"to be {obroker} because what we have in memory does not match the broker "
                                        f"and they are both the same type: {type(olumi)}."
                                    )
                            else:
                                setattr(order_lumi, order_attr, obroker)  # Update if types are different
                                self.strategy.logger.warning(
                                    f"We are adjusting the {order_attr} of the order {order_lumi}, from {olumi} "
                                    f"to be {obroker} because what we have in memory does not match the broker "
                                    f"and the types are different. olumi:{type(olumi)} obroker: {type(obroker)}."
                                )
                        elif olumi != obroker:  # Handle cases where one or both are None
                            setattr(order_lumi, order_attr, obroker)
                            self.strategy.logger.warning(
                                f"We are adjusting the {order_attr} of the order {order_lumi}, from {olumi} "
                                f"to be {obroker} because what we have in memory does not match the broker "
                                f" and one or both are none."
                            )

                else:
                    # If it is the brokers first iteration then fully process the order because it is likely
                    # that the order was filled/canceled/etc before the strategy started. This is also a recovery
                    # mechanism for bot restarts where the broker has orders that lumibot does not.
                    if self.broker._first_iteration:
                        if order.status == Order.OrderStatus.FILLED:
                            self.broker._process_new_order(order)
                            self.broker._process_filled_order(order, order.avg_fill_price, order.quantity)
                        elif order.status == Order.OrderStatus.CANCELED:
                            self.broker._process_new_order(order)
                            self.broker._process_canceled_order(order)
                        elif order.status == Order.OrderStatus.PARTIALLY_FILLED:
                            self.broker._process_new_order(order)
                            self.broker._process_partially_filled_order(order, order.avg_fill_price, order.quantity)
                        elif order.status == Order.OrderStatus.NEW:
                            self.broker._process_new_order(order)
                    else:
                        # Add to order in lumibot.
                        self.broker._process_new_order(order)

            broker_identifiers = self._get_all_order_identifiers(orders_broker)
            for order_lumi in orders_lumi:
                # Remove lumibot orders if not in broker.
                # Check both main order IDs and child order IDs from broker
                if order_lumi.identifier not in broker_identifiers:
                    # Filled or canceled orders can be dropped by the broker as they no longer have any effect.
                    # However, active orders should not be dropped as they are still in effect and if they can't
                    # be found in the broker, they should be canceled because something went wrong.
                    
                    # Skip auto-cancellation for orders that were synced from broker to prevent false cancellations
                    if hasattr(order_lumi, '_synced_from_broker') and order_lumi._synced_from_broker:
                        self.strategy.logger.debug(
                            f"Skipping auto-cancellation for synced order {order_lumi} (id={order_lumi.identifier}) - "
                            f"was synced from broker and may have been filled/canceled between sync and validation"
                        )
                        continue
                    
                    if order_lumi.is_active():
                        self.strategy.logger.info(
                            f"Cannot find order {order_lumi} (id={order_lumi.identifier}) in broker "
                            f"(bkr cnt={len(orders_broker)}), canceling."
                        )
                        self.broker._process_trade_event(order_lumi, "canceled")

        self.broker._hold_trade_events = False
        self.broker.process_held_trades()

    @staticmethod
    def _get_all_order_identifiers(orders_broker: list[Order]) -> set:
        """
        Extract all order identifiers from a list of broker orders.

        This function iterates through each order in orders_broker once,
        collecting both the main order identifiers and their child order
        identifiers into a single set.

        Parameters
        ----------
        orders_broker : list
            A list of Order objects from the broker

        Returns
        -------
        set
            A set containing all unique order identifiers
        """
        broker_identifiers = set()
        for order in orders_broker:
            if order is not None:  # Defensive check for None orders
                broker_identifiers.add(order.identifier)
                for child_order in order.child_orders:
                    broker_identifiers.add(child_order.identifier)
        return broker_identifiers

    def add_event(self, event_name, payload):
        self.queue.put((event_name, payload))

    def process_event(self, event, payload):
        # Log that we are processing an event.
        self.strategy.logger.debug(f"Processing event: {event}, payload: {payload}")

        # If it's the first iteration, we don't want to process any events.
        # This is because in this case we are most likely processing events that occurred before the strategy started.
        if self.strategy._first_iteration or self.broker._first_iteration:
            # Log that we are skipping the event.
            self.strategy.logger.info(f"Skipping event {event} because it is the first iteration. Payload: {payload}")

            return

        if event == self.NEW_ORDER:
            # Log that we are processing a new order.
            self.strategy.logger.info(f"Processing a new order, payload: {payload}")

            self._on_new_order(**payload)

        elif event == self.CANCELED_ORDER:
            # Log that we are processing a canceled order.
            self.strategy.logger.info(f"Processing a canceled order, payload: {payload}")

            self._on_canceled_order(**payload)

        elif event == self.FILLED_ORDER:
            # Log that we are processing a filled order.
            self.strategy.logger.debug(f"Processing a filled order, payload: {payload}")

            order = payload["order"]
            price = payload["price"]
            quantity = payload["quantity"]
            multiplier = payload["multiplier"]

            # Parent orders to not affect cash or trades directly, the individual child_orders will when they
            # are filled. Skip the parent order so as not to double count.
            if not order.is_parent() and order.asset.asset_type != "crypto":
                self.strategy._update_cash(order.side, quantity, price, multiplier)

            self._on_filled_order(**payload)

        elif event == self.PARTIALLY_FILLED_ORDER:
            # Log that we are processing a partially filled order.
            self.strategy.logger.debug(f"Processing a partially filled order, payload: {payload}")

            order = payload["order"]
            price = payload["price"]
            quantity = payload["quantity"]
            multiplier = payload["multiplier"]

            if order.asset.asset_type != "crypto":
                self.strategy._update_cash(order.side, quantity, price, multiplier)

            self._on_partially_filled_order(**payload)

        elif event == self.ERROR_ORDER:                             # <--- handle error
            self.strategy.logger.error(f"Processing an error order, payload: {payload}")
            self._on_error_order(**payload)

        else:
            self.strategy.logger.error(f"Event {event} not recognized. Payload: {payload}")

    def process_queue(self):
        while not self.queue.empty():
            event, payload = self.queue.get()
            self.process_event(event, payload)

    def stop(self):
        self.stop_event.set()
        self._on_abrupt_closing(KeyboardInterrupt())

    def join(self, timeout=None):
        super(StrategyExecutor, self).join(timeout)

    # =======Decorators===========================

    def _before_lifecycle_method(self):
        self.process_queue()

    def _after_lifecycle_method(self):
        self.process_queue()

    @staticdecorator
    @staticmethod
    def lifecycle_method(func_input):
        @wraps(func_input)
        def func_output(self, *args, **kwargs):
            if self.should_continue:
                self._before_lifecycle_method()
                result = func_input(self, *args, **kwargs)
                self._after_lifecycle_method()
                
                return result

        return func_output

    @staticdecorator
    @staticmethod
    def event_method(func_input):
        @wraps(func_input)
        def func_output(self, *args, **kwargs):
            if self.should_continue:
                result = func_input(self, *args, **kwargs)
                return result

        return func_output

    @staticdecorator
    @staticmethod
    def trace_stats(func_input):
        @wraps(func_input)
        def func_output(self, *args, **kwargs):
            self.strategy._update_portfolio_value()
            snapshot_before = self.strategy._copy_dict()
            result = func_input(self, *args, **kwargs)
            self._trace_stats(self._strategy_context, snapshot_before)
            return result

        return func_output

    def _trace_stats(self, context, snapshot_before):
        if context is None:
            result = {}
        else:
            result = self.strategy.trace_stats(context, snapshot_before)

        result["datetime"] = self.strategy.get_datetime()
        result["portfolio_value"] = self.strategy.portfolio_value
        result["cash"] = self.strategy.cash

        # Add positions column
        positions_list = []
        positions = self.strategy.get_positions()
        for position in positions:
            pos_dict = {
                "asset": position.asset,
                "quantity": position.quantity,
            }
            positions_list.append(pos_dict)

        result["positions"] = positions_list

        self.strategy._append_row(result)
        return result

    # =======Lifecycle methods====================

    @lifecycle_method
    def _initialize(self):
        self.strategy.log_message(f"Strategy {self.strategy._name} is initializing", color="green")
        self.strategy.log_message("Executing the initialize lifecycle method")

        # Do this for backwards compatibility.
        initialize_argspecs = inspect.getfullargspec(self.strategy.initialize)
        args = initialize_argspecs.args
        safe_params_to_pass = {}
        for arg in args:
            if arg in self.strategy.parameters and arg != "self":
                safe_params_to_pass[arg] = self.strategy.parameters[arg]
        self.strategy.initialize(**safe_params_to_pass)

    @lifecycle_method
    @trace_stats
    def _before_market_opens(self):
        self.strategy.log_message("Executing the before_market_opens lifecycle method")
        self.strategy.before_market_opens()

    @lifecycle_method
    @trace_stats
    def _before_starting_trading(self):
        self.strategy.log_message("Executing the before_starting_trading lifecycle method")
        self.strategy.before_starting_trading()

    @lifecycle_method
    @trace_stats
    def _on_trading_iteration(self):
        self._in_trading_iteration = True

        # If we are running live, we need to check if it's time to execute the trading iteration.
        if not self.strategy.is_backtesting:
            # Increase the cron count by 1.
            self.cron_count += 1

            # If the cron count is equal to the cron count target, reset the cron count to 0 and continue (execute
            # the on_trading_iteration method).
            if self.cron_count >= self.cron_count_target:
                self.cron_count = 0
            else:
                # If the cron count is not equal to the cron count target, return and do not execute the
                # on_trading_iteration method.
                return

        # Check if self.strategy.sleeptime is a number or a string.
        if isinstance(self.strategy.sleeptime, (int, float)):
            sleep_units = "m"
        else:
            sleep_units = self.strategy.sleeptime[-1].lower()
        start_dt = datetime.now()
        self.sync_broker()

        # Check if we are in market hours.
        if not self.broker.is_market_open():
            if not self._market_closed_logged:
                self.strategy.log_message("The market is not currently open, skipping this trading iteration", color="blue")
                self._market_closed_logged = True
            return
        else:
            self._market_closed_logged = False  # Reset when market opens

        # Send the account summary to Discord
        self.strategy.send_account_summary_to_discord()

        self._strategy_context = None
        start_dt_tz = LUMIBOT_DEFAULT_PYTZ.localize(start_dt.replace(tzinfo=None))
        start_str = start_dt_tz.strftime("%Y-%m-%d %I:%M:%S %p %Z")
        self.strategy.log_message(f"Bot is running. Executing the on_trading_iteration lifecycle method at {start_str}", color="green")
        on_trading_iteration = append_locals(self.strategy.on_trading_iteration)

        # Time-consuming
        try:
            # Variable Restore
            self.strategy.load_variables_from_db()
            on_trading_iteration()

            self.strategy._first_iteration = False
            self.broker._first_iteration = False
            self._strategy_context = on_trading_iteration.locals
            self.strategy._last_on_trading_iteration_datetime = datetime.now()
            self.process_queue()

            end_dt = datetime.now()
            end_dt_tz = LUMIBOT_DEFAULT_PYTZ.localize(end_dt.replace(tzinfo=None))
            end_str = end_dt_tz.strftime("%Y-%m-%d %I:%M:%S %p %Z")
            runtime = (end_dt - start_dt).total_seconds()

            # Variable Backup
            self._in_trading_iteration = False
            self.strategy.backup_variables_to_db()
            
            # Update cron count to account for how long this iteration took to complete so that the next iteration will
            # occur at the correct time.
            self.cron_count = self._seconds_to_sleeptime_count(int(runtime), sleep_units)
            next_run_time = self.get_next_ap_scheduler_run_time()
            if next_run_time is not None:
                # Format the date to be used in the log message.
                dt_str = next_run_time.strftime("%Y-%m-%d %I:%M:%S %p %Z")
                self.strategy.log_message(
                    f"Trading iteration ended at {end_str}, next check in time is {dt_str}. Took {runtime:.2f}s", color="blue"
                )

            else:
                self.strategy.log_message(f"Trading iteration ended at {end_str}", color="blue")
        except Exception as e:
            # If backtesting, raise the exception
            if self.broker.IS_BACKTESTING_BROKER:
                raise e

            # Log the error
            self.strategy.log_message(
                f"An error occurred during the on_trading_iteration lifecycle method: {e}", color="red"
            )

            # Log the traceback
            self.strategy.log_message(traceback.format_exc(), color="red")

            self._on_bot_crash(e)

    @lifecycle_method
    @trace_stats
    def _before_market_closes(self):
        self.strategy.log_message("Executing the before_market_closes lifecycle method")
        self.strategy.before_market_closes()

    @lifecycle_method
    @trace_stats
    def _after_market_closes(self):
        self.strategy.log_message("Executing the after_market_closes lifecycle method")
        self.strategy.after_market_closes()

    @lifecycle_method
    @trace_stats
    def _on_strategy_end(self):
        self.strategy.log_message("Executing the on_strategy_end lifecycle method")
        self.strategy.on_strategy_end()
        self.strategy._dump_stats()

    # ======Events methods========================

    @event_method
    def _on_bot_crash(self, error):
        """Use this lifecycle event to execute code
        when an exception is raised and the bot crashes"""
        self.strategy.log_message("Executing the on_bot_crash event method")
        self.strategy.on_bot_crash(error)

        self.gracefully_exit()


    def _on_abrupt_closing(self, error):
        """Use this lifecycle event to execute code
        when the main trader was shut down (Keyboard Interuption, ...)
        Example: self.sell_all()"""

        # Ensure this doesn't run every time you do ctrl+c
        if self.abrupt_closing:
            return
        
        self.strategy.log_message("Executing the on_abrupt_closing event method")
        self.abrupt_closing = True
        self.strategy.on_abrupt_closing()

        self.gracefully_exit()


    def gracefully_exit(self):
        if self.broker.IS_BACKTESTING_BROKER:
            self.strategy._dump_stats()

        if self.strategy.broker is not None and hasattr(self.strategy.broker, '_close_connection'):
            self.strategy.broker._close_connection()

        self.strategy.backup_variables_to_db()

    @event_method
    def _on_new_order(self, order):
        self.strategy.on_new_order(order)

    @event_method
    def _on_canceled_order(self, order):
        self.strategy.on_canceled_order(order)

    @event_method
    def _on_partially_filled_order(self, position, order, price, quantity, multiplier):
        self.strategy.on_partially_filled_order(position, order, price, quantity, multiplier)

    @event_method
    def _on_filled_order(self, position, order, price, quantity, multiplier):
        self.strategy.on_filled_order(position, order, price, quantity, multiplier)

        # Get the portfolio value
        portfolio_value = self.strategy.get_portfolio_value()

        # Calculate the value of the position
        order_value = price * float(quantity)

        # If option, multiply % of portfolio by multiplier 
        if order.asset.asset_type == Asset.AssetType.OPTION:
            order_value = order_value * multiplier 

        # Calculate the percent of the portfolio that this position represents
        percent_of_portfolio = order_value / portfolio_value

        # Capitalize the side
        side = order.side.capitalize()

        # Check if we are buying or selling
        if order.is_buy_order():
            emoji = "🟢📈 "
        else:
            emoji = "🔴📉 "

        # Create a message to send to Discord
        message = f"""
                {emoji} {side} {quantity:,.2f} {position.asset} @ ${price:,.2f} ({percent_of_portfolio:,.0%} of the account)
                Trade Total = ${order_value:,.2f}
                Account Value = ${portfolio_value:,.0f}
                """

        # Check if we should hide trades
        if self.strategy.hide_trades:
            message = f"Trade executed but hidden due to hide_trades setting. Account Value = ${portfolio_value:,.0f}"
            self.strategy.send_discord_message(message, silent=False)
        else:
            # Send the message to Discord
            self.strategy.send_discord_message(message, silent=False)

        # Let our listener know that an order has been filled (set in the callback)
        if hasattr(self.strategy, "_filled_order_callback") and callable(self.strategy._filled_order_callback):
            self.strategy._filled_order_callback(self, position, order, price, quantity, multiplier)

    @event_method
    def _on_error_order(self, order, error=None):                 # <--- new handler
        """
        Use this lifecycle event to execute code
        when an order error is reported
        """
        self.strategy.log_message("Executing the on_error_order event method", color="red")
        if hasattr(self.strategy, "on_error_order"):
            try:
                self.strategy.on_error_order(order, error)
            except TypeError:
                try:
                    self.strategy.on_error_order(order)
                except Exception:
                    self.strategy.logger.error("Error in on_error_order handler", exc_info=True)
        else:
            # no user handler defined—just log the error
            self.strategy.logger.error(f"Unhandled order error: {order}, error: {error}")

    @staticmethod
    def _sleeptime_to_seconds(sleeptime):
        """Convert the sleeptime to seconds"""

        val_err_msg = ("You can set the sleep time as an integer which will be interpreted as minutes. "
                       "eg: sleeptime = 50 would be 50 minutes. Conversely, you can enter the time as a string "
                       "with the duration numbers first, followed by the time units: 'M' for minutes, 'S' for seconds "
                       "eg: '300S' is 300 seconds.")

        if isinstance(sleeptime, int):
            return sleeptime * 60
        elif isinstance(sleeptime, str):
            unit = sleeptime[-1]
            time_raw = int(sleeptime[:-1])
            if unit.lower() == "s":
                return time_raw
            elif unit.lower() == "m" or unit.lower() == "t":
                return time_raw * 60
            elif unit.lower() == "h":
                return time_raw * 60 * 60
            elif unit.lower() == "d":
                return time_raw * 60 * 60 * 24
            else:
                raise ValueError(val_err_msg)
        else:
            raise ValueError(val_err_msg)

    @staticmethod
    def _seconds_to_sleeptime_count(secounds, unit="s"):
        """
        Convert seconds to the sleeptime count
        Parameters
        ----------
        secounds : int
            The number of seconds
        unit : str
            The unit of time to convert to (M, S, H, D)

        Returns
        -------
        int
            The number of units of time that the seconds represent
        """
        if unit.lower() == "s":
            return secounds
        elif unit.lower() == "m" or unit.lower() == "t":
            return secounds // 60
        elif unit.lower() == "h":
            return secounds // (60 * 60)
        elif unit.lower() == "d":
            return secounds / (60 * 60 * 24)
        else:
            raise ValueError("The unit must be 'S', 'M', 'T', 'H', or 'D'")

    # This method calculates the trigger for the strategy based on the 'sleeptime' attribute of the strategy.
    def calculate_strategy_trigger(self, force_start_immediately=False):
        """Calculate the trigger for the strategy based on the 'sleeptime' attribute of the strategy.

        Parameters
        ----------

        force_start_immediately : bool, optional
            When sleeptime is in days (eg. self.sleeptime = "1D") Whether to start the strategy immediately or wait
            until the market opens. The default is True.
        """

        # Define a standard error message about acceptable formats for 'sleeptime'.
        sleeptime_err_msg = (
            "You can set the sleep time as an integer which will be interpreted as "
            "minutes. eg: sleeptime = 50 would be 50 minutes. Conversely, you can enter "
            "the time as a string with the duration numbers first, followed by the time "
            "units: 'M' for minutes, 'S' for seconds eg: '300S' is 300 seconds."
        )
        # Check the type of 'sleeptime'. If it's an integer, it is interpreted as minutes.
        # If it's a string, the last character is taken as the unit of time, and the rest is converted to an integer.
        if isinstance(self.strategy.sleeptime, int):
            units = "M"
            time_raw = self.strategy.sleeptime
        elif isinstance(self.strategy.sleeptime, str):
            units = self.strategy.sleeptime[-1:]
            time_raw = int(self.strategy.sleeptime[:-1])
        else:
            raise ValueError(sleeptime_err_msg)  # If it's neither, raise an error with the defined message.

        # Check if the units are valid (S for seconds, M for minutes, H for hours, D for days).
        if units not in "TSMHDsmhd":
            raise ValueError(sleeptime_err_msg)

        # Assign the raw time to the target count for cron jobs so that later we can compare the current count to the
        # target count.
        self.cron_count_target = time_raw

        # Create a dictionary to define the cron trigger based on the units of time.
        kwargs = {}
        if units in "Ss":
            kwargs["second"] = f"*/{time_raw}"
            self.cron_count_target = 1
        elif units in "MmTt":
            kwargs["minute"] = "*"
        elif units in "Hh":
            kwargs["hour"] = "*"

            # Start immediately (at the closest minute) if force_start_immediately is True
            if force_start_immediately:
                # Get the current time in local timezone
                local_time = datetime.now().astimezone()

                # Add one minute to the local_time
                local_time = local_time + timedelta(minutes=1)

                # Get the minute
                minute = local_time.minute

                # Minute with 0 in front if less than 10
                kwargs["minute"] = f"0{minute}" if minute < 10 else str(minute)

        elif units in "Dd":
            kwargs["day"] = "*"

            # Start immediately (at the closest minute) if force_start_immediately is True
            # or if the market is currently open
            if force_start_immediately or self.broker.is_market_open():
                # Get the current time in local timezone
                local_time = datetime.now().astimezone()

                # Add one minute to the local_time
                local_time = local_time + timedelta(minutes=1)

                # Get the hour
                hour = local_time.hour

                # Get the minute
                minute = local_time.minute

                # Hour with 0 in front if less than 10
                kwargs["hour"] = f"0{hour}" if hour < 10 else str(hour)
                # Minute with 0 in front if less than 10
                kwargs["minute"] = f"0{minute}" if minute < 10 else str(minute)

            # Start at the market open time
            else:
                # Get the market hours for the strategy
                open_time_this_day = self.broker.utc_to_local(self.broker.market_hours(close=False, next=False))

                # Get the hour
                hour = open_time_this_day.hour

                # Get the minute
                minute = open_time_this_day.minute

                # Add 5 seconds to make sure we don't start trading before the market opens
                second = open_time_this_day.second + 5

                # Hour with 0 in front if less than 10
                kwargs["hour"] = f"0{hour}" if hour < 10 else str(hour)
                # Minute with 0 in front if less than 10
                kwargs["minute"] = f"0{minute}" if minute < 10 else str(minute)
                # Second with 0 in front if less than 10
                kwargs["second"] = f"0{second}" if second < 10 else str(second)

                self.strategy.logger.warning(
                    f"The strategy will run at {kwargs['hour']}:{kwargs['minute']}:{kwargs['second']} every day. "
                    f"If instead you want to start right now and run every {time_raw} days then set "
                    f"force_start_immediately=True in the strategy's class initialization code. Or set "
                    f"the `MARKET` environment variable/secret to '24/7' to run the strategy continuously."
                )

        # Return a CronTrigger object with the calculated settings.
        return CronTrigger(**kwargs)

    # TODO: speed up this function, it's a major bottleneck for backtesting
    def _advance_to_next_trading_day(self):
        """Advance to the next trading day for non-continuous markets"""
        if not self.strategy.is_backtesting:
            # For live trading, don't advance time - let real time pass
            return True
            
        # For backtesting, check if we should advance to the next trading day
        
        # First, check if we've reached the end of the backtest period
        if not self.broker.should_continue():
            return False
            
        # Get current time and backtest end time
        current_time = self.broker.datetime
        end_time = self.broker.data_source.datetime_end
        
        # If advancing to next trading day would exceed the backtest end time, don't advance
        # This ensures we end at the exact time specified in the backtest, not at market open of next day
        from datetime import timedelta
        next_day = current_time + timedelta(days=1)
        if next_day.date() > end_time.date():
            # We're on the last day of backtesting, don't advance further
            return False
            
        # Advance to the next trading day
        try:
            self.strategy.await_market_to_open()
            return self.broker.should_continue()
        except Exception as e:
            self.strategy.logger.warning(f"Could not advance to next trading day: {e}")
            return False

    def _strategy_sleep(self):
        """Sleep for the strategy's sleep time"""

        # Check if this is a continuous market using actual calendar data
        market_name = getattr(self.broker, "market", None)
        is_continuous_market = market_name and self._is_continuous_market(market_name)

        # Set the sleeptime to close.
        if is_continuous_market and self.strategy.is_backtesting:
            # For continuous markets in backtesting, treat as always open
            time_to_before_closing = float("inf")
        else:
            # For traditional markets or live trading, check actual market close times
            # TODO: next line speed implication: v high (2233 microseconds) get_time_to_close()
            result = self.broker.get_time_to_close()

            if result is None:
                time_to_close = 0
            else:
                time_to_close = result

            time_to_before_closing = time_to_close - self.strategy.minutes_before_closing * 60

        sleeptime_err_msg = (
            "You can set the sleep time as an integer which will be interpreted as "
            "minutes. eg: sleeptime = 50 would be 50 minutes. Conversely, you can enter "
            "the time as a string with the duration numbers first, followed by the time "
            "units: 'M' for minutes, 'S' for seconds eg: '300S' is 300 seconds."
        )
        if isinstance(self.strategy.sleeptime, int):
            units = "M"
        elif isinstance(self.strategy.sleeptime, str):
            units = self.strategy.sleeptime[-1:]
        else:
            raise ValueError(sleeptime_err_msg)

        if units not in "TSMHDsmhd":
            raise ValueError(sleeptime_err_msg)

        strategy_sleeptime = self._sleeptime_to_seconds(self.strategy.sleeptime)

        # Check if we should stop
        if not self.should_continue or strategy_sleeptime == 0:
            return False

        # If the market is closed and this is not a continuous market, handle appropriately
        if time_to_before_closing <= 0 and not is_continuous_market:
            # For backtesting: market close means end of current trading day, not end of entire backtest
            # For live trading: market close means stop trading
            if self.strategy.is_backtesting:
                # In backtesting, when market closes, we should advance to the next trading day
                # The broker should handle advancing to the next day automatically
                # Just return False to end this trading session, but the main loop should continue
                # if there are more trading days within the backtest period
                return False
            else:
                # For live trading, stop when market closes
                return False
            
        self.strategy.log_message(colored(f"Sleeping for {strategy_sleeptime} seconds", color="blue"))

        # Run process orders at the market close time first (if not continuous market)
        if not is_continuous_market:
            # Get the time to close.
            time_to_close = self.broker.get_time_to_close()

            # If strategy sleep time is greater than the time to close, process expired option contracts.
            if strategy_sleeptime > time_to_close:
                # Sleep until the market closes.
                self.safe_sleep(time_to_close)

                # Remove the time to close from the strategy sleep time.
                strategy_sleeptime -= time_to_close

                # Check if the broker has a function to process expired option contracts.
                if hasattr(self.broker, "process_expired_option_contracts"):
                    # Process expired option contracts.
                    self.broker.process_expired_option_contracts(self.strategy)

        # TODO: next line speed implication: medium (371 microseconds)
        self.safe_sleep(strategy_sleeptime)

        return True

    # ======Helper methods for _run_trading_session ====================
    
    def _is_pandas_daily_data_source(self):
        """Check if the broker has a pandas daily data source"""
        has_data_source = hasattr(self.broker, "_data_source")
        return (
            has_data_source
            and self.broker.data_source.SOURCE == "PANDAS"
            and self.broker.data_source._timestep == "day"
        )
    
    def _process_pandas_daily_data(self):
        """Process pandas daily data and execute one trading iteration"""
        if self.broker.data_source._iter_count is None:
            # Get the first date from _date_index equal or greater than
            # backtest start date.
            dates = self.broker.data_source._date_index
            self.broker.data_source._iter_count = dates.get_loc(dates[dates > self.broker.datetime][0])
        else:
            self.broker.data_source._iter_count += 1

        dt = self.broker.data_source._date_index[self.broker.data_source._iter_count]
        self.broker._update_datetime(dt, cash=self.strategy.cash, portfolio_value=self.strategy.portfolio_value)
        self.strategy._update_cash_with_dividends()

        self._on_trading_iteration()

        if self.broker.IS_BACKTESTING_BROKER:
            self.broker.process_pending_orders(strategy=self.strategy)
    
    def _should_continue_trading_loop(self, jobs, is_continuous_market, should_we_stop):
        """Determine if the trading loop should continue based on various conditions"""
        if not jobs:
            return False
        
        if not self.broker.should_continue():
            return False
            
        if not self.should_continue:
            return False
            
        # For continuous markets, ignore should_we_stop (they never stop for market hours)
        if not is_continuous_market and should_we_stop:
            return False
            
        return True

    def _setup_live_trading_scheduler(self):
        """Set up the APScheduler for live trading sessions"""
        if not self.scheduler.running:
            self.scheduler.start()

            # Choose the cron trigger for the strategy based on the desired sleep time.
            chosen_trigger = self.calculate_strategy_trigger(
                force_start_immediately=self.strategy.force_start_immediately
            )

            # Calculate appropriate max_instances based on sleeptime
            # For strategies with sleeptime < 1 minute, we need higher max_instances
            # to avoid "maximum number of running instances reached" warnings
            max_instances = 1
            if hasattr(self.strategy, 'sleeptime'):
                sleeptime = self.strategy.sleeptime
                if isinstance(sleeptime, str) and sleeptime.endswith('S'):
                    # For second-based sleeptimes, calculate how many could fire per minute
                    seconds = int(sleeptime[:-1])
                    if seconds < 60:
                        # Allow enough instances to cover a full minute
                        max_instances = max(1, (60 // seconds) + 1)

            # Add the on_trading_iteration method to the scheduler with the chosen trigger.
            self.scheduler.add_job(
                self._on_trading_iteration,
                chosen_trigger,
                id="OTIM",
                name="On Trading Iteration Main Thread",
                jobstore="On_Trading_Iteration",
<<<<<<< HEAD
                max_instances=2 if "S" in self.strategy.sleeptime or "s" in self.strategy.sleeptime else 1,
=======
                max_instances=max_instances,
>>>>>>> 249a4f16
            )

            # Set the cron count to the cron count target so that the on_trading_iteration method will be executed
            # the first time the scheduler runs.
            self.cron_count = self.cron_count_target

    def _calculate_should_we_stop(self):
        """Calculate if we should stop based on time to close and minutes before closing"""
        time_to_close = self.broker.get_time_to_close()
        
        if time_to_close is None:
            return False
        else:
            # Check if it's time to stop the strategy based on the time to close and the strategy's minutes before
            # closing.
            return time_to_close <= self.strategy.minutes_before_closing * 60

    def _handle_lifecycle_methods(self):
        """Handle all lifecycle method timing and execution"""
        current_datetime = self.strategy.get_datetime()
        current_date = current_datetime.date()
        min_before_closing = timedelta(minutes=self.strategy.minutes_before_closing)
        min_before_open = timedelta(minutes=self.strategy.minutes_before_opening)
        min_after_close = timedelta(minutes=self.strategy.minutes_after_closing)

        # After market closes
        if (current_datetime >= self.broker.market_close_time() + min_after_close and
                current_date != self.lifecycle_last_date['after_market_closes']):
            self._after_market_closes()
            self.lifecycle_last_date['after_market_closes'] = current_date

        # Before market closes
        elif (current_datetime >= self.broker.market_close_time() - min_before_closing and
                current_date != self.lifecycle_last_date['before_market_closes']):
            self._before_market_closes()
            self.lifecycle_last_date['before_market_closes'] = current_date

        # Before market opens
        elif (current_datetime >= self.broker.market_open_time() - min_before_open and
                current_date != self.lifecycle_last_date['before_market_opens']):
            self._before_market_opens()
            self.lifecycle_last_date['before_market_opens'] = current_date

    def _setup_market_session(self, has_data_source):
        """Set up the market session for non-24/7 markets"""
        # Set date to the start date, but account for minutes_before_opening
        self.strategy.await_market_to_open()  # set new time and bar length. Check if hit bar max or date max.
        
        # Check if we should continue to run when we are in a new day.
        broker_continue = self.broker.should_continue()
        if not broker_continue:
            return False

        # TODO: I think we should remove the OR. Pandas data can have dividends.
        # Especially if it was saved from yahoo.
        if not has_data_source or (has_data_source and self.broker.data_source.SOURCE != "PANDAS"):
            self.strategy._update_cash_with_dividends()

        if not self.broker.is_market_open():
            self._before_market_opens()
            self.lifecycle_last_date['before_market_opens'] = self.strategy.get_datetime().date()

        # Now go to the actual open without considering minutes_before_opening
        self.strategy.await_market_to_open(timedelta=0)
        self._before_starting_trading()
        self.lifecycle_last_date['before_starting_trading'] = self.strategy.get_datetime().date()

        return True

    def _run_backtesting_loop(self, is_continuous_market, time_to_close):
        """Execute the main backtesting iteration loop"""
        iteration_count = 0
        
        while is_continuous_market or (time_to_close is not None and (time_to_close > self.strategy.minutes_before_closing * 60)):
            iteration_count += 1
            
            # Stop after we pass the backtesting end date
            if self.broker.IS_BACKTESTING_BROKER and self.broker.datetime > self.broker.data_source.datetime_end:
                break

            self._on_trading_iteration()

            if self.broker.IS_BACKTESTING_BROKER:
                self.broker.process_pending_orders(strategy=self.strategy)

            # Sleep until the next trading iteration
            sleep_result = self._strategy_sleep()
            if not sleep_result:
                break
                
        # Don't log this to avoid creating root handler
        # self.strategy.log_message(f"Backtesting loop completed with {iteration_count} iterations")

    # ======Execution methods ====================
    def _run_trading_session(self):
        """This is really intraday trading method. Timeframes of less than a day, seconds,
        minutes, hours.
        """
        
        has_data_source = hasattr(self.broker, "_data_source")
        market_name = getattr(self.broker, "market", None)
        is_continuous_market = market_name and self._is_continuous_market(market_name)

        # Process pandas daily and get out.
        if self._is_pandas_daily_data_source():
            self._process_pandas_daily_data()
            return

        # Set up market session and determine time_to_close
        if not is_continuous_market:
            # Set up market session and check if we should continue
            if not self._setup_market_session(has_data_source):
                return
            time_to_close = self.broker.get_time_to_close()
        else:
            time_to_close = float("inf")

        if not self.strategy.is_backtesting:
            # Start APScheduler for the trading session.
            self._setup_live_trading_scheduler()

            # Calculate if we should stop based on market timing
            should_we_stop = self._calculate_should_we_stop()

            # Start the check_queue thread which will run continuously in the background, checking if any items have
            # been added to the queue and executing them.
            check_queue_thread = Thread(target=self.check_queue)
            check_queue_thread.start()

            next_run_time = self.get_next_ap_scheduler_run_time()
            if next_run_time is not None:
                # Format the date to be used in the log message.
                dt_str = next_run_time.strftime("%Y-%m-%d %I:%M:%S %p %Z")
                self.strategy.log_message(f"Strategy will check in again at: {dt_str}", color="blue")

            # Loop until the strategy should stop.
            while True:
                # Get the current jobs from the scheduler.
                jobs = self.scheduler.get_jobs()

                # Check if we should continue trading loop
                if not self._should_continue_trading_loop(jobs, is_continuous_market, should_we_stop):
                    break
                
                # Send data to cloud every minute. Ensure not being in a trading iteration currently as it can cause an incomplete data sync
                if (not hasattr(self, '_last_updated_cloud')) or ((datetime.now() - self._last_updated_cloud) >= timedelta(minutes=1)):
                    self.strategy.send_update_to_cloud()
                    self._last_updated_cloud = datetime.now()
                
                # Handle LifeCycle methods
                self._handle_lifecycle_methods()

                time.sleep(1)  # Sleep to save CPU

        #####
        # The main loop for backtesting if strategy is 24 hours
        ####
        # TODO: speed up this loop for backtesting (it's a major bottleneck)

        if self.strategy.is_backtesting:
            self._run_backtesting_loop(is_continuous_market, time_to_close)

        self.strategy.await_market_to_close()
        if self.broker.is_market_open():
            self._before_market_closes()  # perhaps the user could set the time of day based on their data that the market closes?

        self.strategy.await_market_to_close(timedelta=0)
        self._after_market_closes()

    def get_next_ap_scheduler_run_time(self):
        # Check if scheduler object exists.
        if self.scheduler is None or not isinstance(self.scheduler, BackgroundScheduler):
            return None

        # Get the current jobs from the scheduler.
        jobs = self.scheduler.get_jobs()

        if not jobs or len(jobs) == 0:
            return None

        # Log the next run time of the on_trading_iteration method.
        next_run_time = jobs[0].next_run_time

        return next_run_time

    def run(self):
        try:
            # Overloading the broker sleep method
            self.broker.sleep = self.safe_sleep

            # Set the strategy name at the broker
            self.broker.set_strategy_name(self.strategy._name)

            self._initialize()

            # Get the trading days based on the market that the strategy is trading on
            market = self.broker.market

            # Get the trading days based on the market that the strategy is trading on
            self.broker._trading_days = get_trading_days(market)

            # Sort the trading days by market close time so that we can search them faster
            self.broker._trading_days.sort_values('market_close', inplace=True)  # Ensure sorted order

            # Set DataFrame index to market_close for fast lookups
            self.broker._trading_days.set_index('market_close', inplace=True)

            #####
            # Main strategy execution loop
            ####
            
            # Determine market type once to avoid repeated lookups
            market_name = getattr(self.broker, "market", None)
            is_continuous_market = market_name and self._is_continuous_market(market_name)
            
            while self.broker.should_continue() and self.should_continue:
                try:
                    self._run_trading_session()
                            
                except Exception as e:
                    # The bot crashed so log the error, call the on_bot_crash method, and continue
                    self.strategy.logger.error(e)
                    self.strategy.logger.error(traceback.format_exc())
                    try:
                        self._on_bot_crash(e)
                    except Exception as e1:
                        self.strategy.logger.error(e1)
                        self.strategy.logger.error(traceback.format_exc())

                    # In BackTesting, we want to stop the bot if it crashes so there isn't an infinite loop
                    if self.strategy.is_backtesting:
                        raise e  # Re-raise original exception to preserve error message for tests

                # Different logic for continuous vs non-continuous markets
                if is_continuous_market:
                    # For continuous markets (24/7, futures), _run_trading_session handles the entire backtest
                    # No need to call _strategy_sleep or continue the loop - we're done
                    break
                else:
                    # For non-continuous markets (stocks), advance to next trading day
                    if not self._advance_to_next_trading_day():
                        # Can't advance to next day (end of backtest period)
                        break
            try:
                self._on_strategy_end()
            except Exception as e:
                self.strategy.logger.error(e)
                self.strategy.logger.error(traceback.format_exc())
                self._on_bot_crash(e)
                self.result = self.strategy._analysis
                return False

            self.result = self.strategy._analysis
            return True
            
        except Exception as e:
            # Store the exception so the main thread can check it
            self.exception = e
            self.result = self.strategy._analysis if hasattr(self.strategy, '_analysis') else {}
            # Don't re-raise - let the main thread handle it
            return False<|MERGE_RESOLUTION|>--- conflicted
+++ resolved
@@ -1118,19 +1118,6 @@
                 force_start_immediately=self.strategy.force_start_immediately
             )
 
-            # Calculate appropriate max_instances based on sleeptime
-            # For strategies with sleeptime < 1 minute, we need higher max_instances
-            # to avoid "maximum number of running instances reached" warnings
-            max_instances = 1
-            if hasattr(self.strategy, 'sleeptime'):
-                sleeptime = self.strategy.sleeptime
-                if isinstance(sleeptime, str) and sleeptime.endswith('S'):
-                    # For second-based sleeptimes, calculate how many could fire per minute
-                    seconds = int(sleeptime[:-1])
-                    if seconds < 60:
-                        # Allow enough instances to cover a full minute
-                        max_instances = max(1, (60 // seconds) + 1)
-
             # Add the on_trading_iteration method to the scheduler with the chosen trigger.
             self.scheduler.add_job(
                 self._on_trading_iteration,
@@ -1138,11 +1125,7 @@
                 id="OTIM",
                 name="On Trading Iteration Main Thread",
                 jobstore="On_Trading_Iteration",
-<<<<<<< HEAD
                 max_instances=2 if "S" in self.strategy.sleeptime or "s" in self.strategy.sleeptime else 1,
-=======
-                max_instances=max_instances,
->>>>>>> 249a4f16
             )
 
             # Set the cron count to the cron count target so that the on_trading_iteration method will be executed
