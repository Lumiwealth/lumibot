--- conflicted
+++ resolved
@@ -771,13 +771,8 @@
 
                 df_original = ohlc.df
 
-<<<<<<< HEAD
-                # Make sure that we are only getting the prices for the current time exactly or in the future
-                df = df_original[df_original.index >= self.datetime.replace(second=0, microsecond=0)]
-=======
                 # # Make sure that we are only getting the prices for the current time exactly or in the future
                 df = df_original[df_original.index >= self.datetime]
->>>>>>> d70470e8
 
                 # If the dataframe is empty, then we should get the last row of the original dataframe
                 # because it is the best data we have
