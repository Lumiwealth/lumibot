--- conflicted
+++ resolved
@@ -140,15 +140,10 @@
             response = self.api.submit_order(
                 order.asset.symbol, order.quantity, order.side, **kwargs
             )
-<<<<<<< HEAD
-
-            order = self._parse_broker_order(response, order.strategy)
-=======
             order.set_identifier(response.id)
             order.update_status(response.status)
             order.update_raw(response)
 
->>>>>>> cebcc345
         except Exception as e:
             order.set_error(e)
             message = str(e)
