--- conflicted
+++ resolved
@@ -2,12 +2,8 @@
 from decimal import Decimal
 from typing import Union
 
-<<<<<<< HEAD
 from lumibot.tools.lumibot_logger import get_logger
-from lumibot.data_sources import DataSourceBacktesting
-=======
 from lumibot.data_sources import DataSource
->>>>>>> 5abd0930
 from lumibot.entities import Asset, Bars
 from lumibot.tools import databento_helper
 
@@ -119,14 +115,10 @@
         # Calculate the date range for data retrieval
         # Use timezone-naive datetime for consistency
         current_dt = datetime.now()
-<<<<<<< HEAD
-        logger.info(f"Using current datetime for live trading: {current_dt}")
-=======
         if current_dt.tzinfo is not None:
             current_dt = current_dt.replace(tzinfo=None)
         
-        logging.info(f"Using current datetime for live trading: {current_dt}")
->>>>>>> 5abd0930
+        logger.info(f"Using current datetime for live trading: {current_dt}")
         
         # Apply timeshift if specified
         if timeshift:
@@ -313,182 +305,8 @@
             
         Returns
         -------
-<<<<<<< HEAD
-        Bars
-            Historical price data as Bars object
-        """
-        logger.info(f"Backtesting mode: Getting historical prices for {asset.symbol}, length={length}, timestep={timestep}")
-        
-        # Get current backtest time from strategy
-        current_dt = self.get_datetime()
-        if current_dt is None:
-            current_dt = datetime.now()
-        
-        # Check if we're actually in a live trading scenario by comparing current_dt to now
-        # If current_dt is more than a few hours old, we're likely in a live trading scenario
-        # where the data source was initialized with old default dates
-        now = datetime.now()
-        
-        # Handle timezone-aware vs timezone-naive datetime comparison
-        if current_dt.tzinfo is not None and now.tzinfo is None:
-            # Convert now to timezone-aware using the same timezone as current_dt
-            now = now.replace(tzinfo=current_dt.tzinfo)
-        elif current_dt.tzinfo is None and now.tzinfo is not None:
-            # Convert current_dt to timezone-aware using the same timezone as now
-            current_dt = current_dt.replace(tzinfo=now.tzinfo)
-        
-        time_diff = abs((now - current_dt).total_seconds())
-        
-        # If the difference is more than 4 hours, treat this as live trading
-        if time_diff > 4 * 3600:  # 4 hours in seconds
-            logger.info("Detected live trading mode despite backtesting data source - using current time")
-            current_dt = now
-        
-        # Apply timeshift if specified
-        if timeshift:
-            current_dt = current_dt - timeshift
-        
-        # Calculate start date based on length and timestep with buffer
-        # We need a substantial buffer to ensure we get enough data to return the requested number of bars
-        if timestep == "day":
-            buffer_days = max(30, length * 2)  # Ensure sufficient buffer for requested bars
-            start_dt = current_dt - timedelta(days=length + buffer_days)
-            # For backtesting, end should be current time (don't request future data)
-            end_dt = current_dt
-        elif timestep == "hour":
-            buffer_hours = max(48, length * 2)  # Ensure sufficient buffer for requested bars
-            start_dt = current_dt - timedelta(hours=length + buffer_hours)
-            # For backtesting, end should be current time (don't request future data)
-            end_dt = current_dt
-        else:  # minute or other
-            buffer_minutes = max(2880, length * 2)  # Ensure sufficient buffer for requested bars
-            start_dt = current_dt - timedelta(minutes=length + buffer_minutes)
-            # For backtesting, end should be current time (don't request future data)
-            end_dt = current_dt
-        
-        # Ensure start date is not before the backtesting start date
-        if self.datetime_start is not None:
-            # Handle timezone-aware vs timezone-naive datetime comparison
-            if self.datetime_start.tzinfo is not None and start_dt.tzinfo is None:
-                # Convert start_dt and end_dt to timezone-aware using the same timezone as datetime_start
-                start_dt = start_dt.replace(tzinfo=self.datetime_start.tzinfo)
-                end_dt = end_dt.replace(tzinfo=self.datetime_start.tzinfo)
-            elif self.datetime_start.tzinfo is None and start_dt.tzinfo is not None:
-                # Convert datetime_start to timezone-aware using the same timezone as start_dt
-                datetime_start_aware = self.datetime_start.replace(tzinfo=start_dt.tzinfo)
-            else:
-                datetime_start_aware = self.datetime_start
-                
-            # Use the properly handled datetime_start for comparison
-            if start_dt < (datetime_start_aware if 'datetime_start_aware' in locals() else self.datetime_start):
-                start_dt = datetime_start_aware if 'datetime_start_aware' in locals() else self.datetime_start
-                # Recalculate end_dt to ensure proper range
-                if timestep == "day":
-                    end_dt = start_dt + timedelta(days=max(1, length + 30))
-                elif timestep == "hour":
-                    end_dt = start_dt + timedelta(hours=max(1, length + 48))
-                else:  # minute or other
-                    end_dt = start_dt + timedelta(minutes=max(1, length + 2880))
-        
-        # Ensure both dates have the same timezone awareness
-        if start_dt.tzinfo is not None and end_dt.tzinfo is None:
-            end_dt = end_dt.replace(tzinfo=start_dt.tzinfo)
-        elif start_dt.tzinfo is None and end_dt.tzinfo is not None:
-            start_dt = start_dt.replace(tzinfo=end_dt.tzinfo)
-        
-        # Ensure we always have a valid date range (start < end)
-        if start_dt >= end_dt:
-            # If dates are equal or start is after end, adjust end date
-            if timestep == "day":
-                end_dt = start_dt + timedelta(days=max(1, length))
-            elif timestep == "hour":
-                end_dt = start_dt + timedelta(hours=max(1, length))
-            else:  # minute or other
-                end_dt = start_dt + timedelta(minutes=max(1, length))
-        
-        # Final safety check: ensure end is always after start
-        if start_dt >= end_dt:
-            logger.error(f"Invalid date range after adjustment: start={start_dt}, end={end_dt}")
-            if timestep == "day":
-                end_dt = start_dt + timedelta(days=1)
-            elif timestep == "hour":
-                end_dt = start_dt + timedelta(hours=1)
-            else:
-                end_dt = start_dt + timedelta(minutes=1)
-        
-        # Get data from DataBento
-        logger.info(f"Backtesting: Requesting DataBento data for asset: {asset} (type: {asset.asset_type})")
-        logger.info(f"Date range: {start_dt} to {end_dt}")
-        
-        df = databento_helper.get_price_data_from_databento(
-            api_key=self._api_key,
-            asset=asset,
-            start=start_dt,
-            end=end_dt,
-            timestep=timestep,
-            venue=exchange
-        )
-        
-        if df is None or df.empty:
-            logger.error(f"No data returned from DataBento for {asset.symbol} during backtesting")
-            return None
-        
-        # Filter data to the current backtest time
-        df_filtered = df[df.index <= current_dt]
-        
-        # Take the last 'length' bars
-        df_result = df_filtered.tail(length)
-        
-        if df_result.empty:
-            logger.warning(f"No data available for {asset.symbol} up to {current_dt} during backtesting")
-            return None
-        
-        # Create and return Bars object
-        bars = Bars(
-            df=df_result,
-            source=self.SOURCE,
-            asset=asset,
-            quote=quote
-        )
-        
-        logger.info(f"Backtesting: Retrieved {len(df_result)} bars for {asset.symbol}")
-        return bars
-
-    def _pull_source_bars(
-        self,
-        assets: list,
-        length: int,
-        timestep: str = "minute",
-        timeshift: timedelta = None,
-        chunk_size: int = 100,
-        max_workers: int = 200,
-    ) -> dict:
-        """
-        Pull historical bars for multiple assets during backtesting
-        
-        Parameters
-        ----------
-        assets : list
-            List of assets to get historical prices for
-        length : int
-            Number of bars to retrieve
-        timestep : str, optional
-            Timestep for the data ('minute', 'hour', 'day'), default 'minute'
-        timeshift : timedelta, optional
-            Time shift to apply to the data retrieval
-        chunk_size : int, optional
-            Chunk size for processing multiple assets, default 100
-        max_workers : int, optional
-            Maximum number of workers for parallel processing, default 200
-            
-        Returns
-        -------
-        dict
-            Dictionary mapping assets to their historical Bars objects
-=======
         float, Decimal, or None
             Current quote/last price of the asset
->>>>>>> 5abd0930
         """
         return self.get_last_price(asset, quote=quote)
 
