--- conflicted
+++ resolved
@@ -5,11 +5,7 @@
 
 setuptools.setup(
     name="lumibot",
-<<<<<<< HEAD
-    version="4.2.9",
-=======
     version="4.2.8",
->>>>>>> 2f157b27
     author="Robert Grzesik",
     author_email="rob@lumiwealth.com",
     description="Backtesting and Trading Library, Made by Lumiwealth",
