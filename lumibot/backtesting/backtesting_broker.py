import logging
import traceback
from datetime import datetime, timedelta
from functools import wraps
from secrets import token_hex

from lumibot.brokers import Broker
from lumibot.entities import Order, Position
from lumibot.tools import get_trading_days
from lumibot.trading_builtins import CustomStream


class BacktestingBroker(Broker):
    # Metainfo
    IS_BACKTESTING_BROKER = True

    CannotPredictFuture = ValueError(
        "Cannot predict the future. Backtesting datetime already in the present"
    )

    def __init__(self, data_source, connect_stream=True, max_workers=20):
        # Calling init methods
        self.name = "backtesting"
        self.max_workers = max_workers
        if not data_source.IS_BACKTESTING_DATA_SOURCE:
            raise ValueError(
                "object %r is not a backteesting data_source" % data_source
            )
        self._data_source = data_source
        if data_source.SOURCE != "PANDAS":
            self._trading_days = get_trading_days()

        Broker.__init__(self, name=self.name, connect_stream=connect_stream)

    def __getattribute__(self, name):
        attr = object.__getattribute__(self, name)

        if name == "submit_order":

            broker = self

            @wraps(attr)
            def new_func(order, *args, **kwargs):
                result = attr(order, *args, **kwargs)
                if (
                    result.was_transmitted()
                    and result.order_class
                    and result.order_class == "oco"
                ):
                    orders = broker._flatten_order(result)
                    for order in orders:
                        logging.info("%r was sent to broker %s" % (order, self.name))
                        broker._new_orders.append(order)
                else:
                    broker._new_orders.append(order)
                return result

            return new_func
        else:
            return attr

    @property
    def datetime(self):
        return self._data_source._datetime

    # =========Internal functions==================

    def _update_datetime(self, input):
        """Works with either timedelta or datetime input"""
        if isinstance(input, timedelta):
            new_datetime = self.datetime + input
        elif isinstance(input, int) or isinstance(input, float):
            new_datetime = self.datetime + timedelta(seconds=input)
        else:
            new_datetime = input

        self._data_source._update_datetime(new_datetime)
        logging.info(f"Current backtesting datetime {self.datetime}")

    # =========Clock functions=====================

    def should_continue(self):
        """In production mode always returns True.
        Needs to be overloaded for backtesting to
        check if the limit datetime was reached"""
        if self.datetime >= self._data_source.datetime_end:
            return False
        return True

    def is_market_open(self):
        """return True if market is open else false"""
        now = self.datetime
        return (
            (now >= self._trading_days.market_open)
            & (now < self._trading_days.market_close)
        ).any()

    def _get_next_trading_day(self):
        now = self.datetime
        search = self._trading_days[now < self._trading_days.market_open]
        if search.empty:
            raise self.CannotPredictFuture

        return search.market_open[0].to_pydatetime()

    def get_time_to_open(self):
        """Return the remaining time for the market to open in seconds"""
        now = self.datetime

        search = self._trading_days[now < self._trading_days.market_close]
        if search.empty:
            raise self.CannotPredictFuture

        trading_day = search.iloc[0]
        if now >= trading_day.market_open:
            return 0

        delta = trading_day.market_open - now
        return delta.total_seconds()

    def get_time_to_close(self):
        """Return the remaining time for the market to close in seconds"""
        now = self.datetime
        search = self._trading_days[now < self._trading_days.market_close]
        if search.empty:
            raise self.CannotPredictFuture

        trading_day = search.iloc[0]
        if now < trading_day.market_open:
            return 0

        delta = trading_day.market_close - now
        return delta.total_seconds()

    def _await_market_to_open(self, timedelta=None):
        if (
            self._data_source.SOURCE == "PANDAS"
            and self._data_source._timestep == "day"
        ):
            return
        time_to_open = self.get_time_to_open()
        if timedelta is not None:
            time_to_open -= 60 * timedelta
        self._update_datetime(time_to_open)

    def _await_market_to_close(self, timedelta=None):
        if (
            self._data_source.SOURCE == "PANDAS"
            and self._data_source._timestep == "day"
        ):
            return
        time_to_close = self.get_time_to_close()
        if timedelta is not None:
            time_to_close -= 60 * timedelta
        self._update_datetime(time_to_close)

    # =========Positions functions==================
    def _pull_broker_position(self, asset):
        """Given an asset, get the broker representation
        of the corresponding asset"""
        orders = []
        quantity = 0
        for position in self._filled_positions:
            if position.asset == asset:
                orders.extend(position.orders)
                quantity += position.quantity

        response = Position("", asset, quantity, orders=orders)
        return response

    def _pull_broker_positions(self):
        """Get the broker representation of all positions"""
        response = self._filled_positions.__items
        return response

    def _parse_broker_position(self, broker_position, strategy, orders=None):
        """parse a broker position representation
        into a position object"""
        broker_position.strategy = strategy
        return broker_position

    # =======Orders and assets functions=========

    def _parse_broker_order(self, response, strategy):
        """parse a broker order representation
        to an order object"""
        order = response
        return order

    def _pull_broker_order(self, id):
        """Get a broker order representation by its id"""
        for order in self._tracked_orders:
            if order.id == id:
                return order
        return None

    def _pull_broker_open_orders(self):
        """Get the broker open orders"""
        orders = self._new_orders.__items
        return orders

    def _flatten_order(self, order):
        """Some submitted orders may triggers other orders.
        _flatten_order returns a list containing the derived orders"""

        orders = []
        if order.order_class == "":
            orders.append(order)
            if order.stop_price:
                stop_loss_order = Order(
                    order.strategy,
                    order.asset,
                    order.quantity,
                    order.side,
                    stop_price=order.stop_price,
                )
                stop_loss_order = self._parse_broker_order(
                    stop_loss_order, order.strategy
                )
                orders.append(stop_loss_order)

        elif order.order_class == "oco":
            stop_loss_order = Order(
                order.strategy,
                order.asset,
                order.quantity,
                order.side,
                stop_price=order.stop_loss_price,
            )
            orders.append(stop_loss_order)

            limit_order = Order(
                order.strategy,
                order.asset,
                order.quantity,
                order.side,
                limit_price=order.take_profit_price,
            )
            orders.append(limit_order)

            stop_loss_order.dependent_order = limit_order
            limit_order.dependent_order = stop_loss_order

        elif order.order_class in ["bracket", "oto"]:
            side = "sell" if order.side == "buy" else "buy"
            if order.order_class == "bracket" or (
                order.order_class == "oto" and order.stop_loss_price
            ):
                stop_loss_order = Order(
                    order.strategy,
                    order.asset,
                    order.quantity,
                    side,
                    stop_price=order.stop_loss_price,
                    limit_price=order.stop_loss_limit_price,
                )
                orders.append(stop_loss_order)

            if order.order_class == "bracket" or (
                order.order_class == "oto" and order.take_profit_price
            ):
                limit_order = Order(
                    order.strategy,
                    order.asset,
                    order.quantity,
                    side,
                    limit_price=order.take_profit_price,
                )
                orders.append(limit_order)

            if order.order_class == "bracket":
                stop_loss_order.dependent_order = limit_order
                limit_order.dependent_order = stop_loss_order

        return orders

    def submit_order(self, order):
        """Submit an order for an asset"""
        order.set_identifier(token_hex(16))
        order.update_raw(order)
        return order

    def submit_orders(self, orders):
        results = []
        for order in orders:
            results.append(self.submit_order(order))
        return results

    def cancel_order(self, order):
        """Cancel an order"""
        self.stream.dispatch(
            self.CANCELED_ORDER,
            order=order,
        )

    def process_pending_orders(self, strategy):
        """Used to evaluate and execute open orders in backtesting.

        This method will evaluate the open orders at the beginning of every new bar to
        determine if any of the open orders should have been filled. This method will
        execute order events as needed, mostly fill events.
        """
        pending_orders = [
            order
            for order in self.get_tracked_orders(strategy)
            if order.status in ["unprocessed", "new"]
        ]

        if len(pending_orders) == 0:
            return

        for order in pending_orders:
<<<<<<< HEAD
            # Check validity if current date > valid date, cancel order. todo valid date
=======
            if order.dependent_order_filled:
                continue

>>>>>>> 6f0053f3
            price = 0
            filled_quantity = order.quantity

            if self._data_source.SOURCE == "YAHOO":
                ohlc = self.get_last_bar(order.asset)
                dt = ohlc.df.index[-1]
                open = ohlc.df.open[-1]
                high = ohlc.df.high[-1]
                low = ohlc.df.low[-1]
                close = ohlc.df.close[-1]
                volume = ohlc.df.volume[-1]

            elif self._data_source.SOURCE == "PANDAS":
                ohlc = self._data_source._data_store[order.asset]._get_bars_dict(
                    self.datetime, 1
                )
                dt = ohlc["datetime"][-1]
                open = ohlc["open"][-1]
                high = ohlc["high"][-1]
                low = ohlc["low"][-1]
                close = ohlc["close"][-1]
                volume = ohlc["volume"][-1]

            # Determine transaction price.
            if order.type == "market":
                price = open
            elif order.type == "limit":
                price = self.limit_order(order.limit_price, order.side, open, high, low)
            elif order.type == "stop":
                price = self.stop_order(order.stop_price, order.side, open, high, low)
            elif order.type == "stop_limit":
                if not order.price_triggered:
                    price = self.stop_order(
                        order.stop_price, order.side, open, high, low
                    )
                    if price != 0:
                        price = self.limit_order(
                            order.limit_price, order.side, price, high, low
                        )
                        order.price_triggered = True
                elif order.price_triggered:
                    price = self.limit_order(
                        order.limit_price, order.side, open, high, low
                    )
            else:
                raise ValueError(
                    f"Order type {order.type} is not allowable in backtesting."
                )

            if price != 0:
                if order.dependent_order:
                    order.dependent_order.dependent_order_filled = True
                    self.cancel_order(order.dependent_order)

                if order.order_class in ["bracket", "oto"]:
                    orders = self._flatten_order(order)
                    for flat_order in orders:
                        logging.info(
                            "%r was sent to broker %s" % (flat_order, self.name)
                        )
                        self._new_orders.append(flat_order)

                self.stream.dispatch(
                    self.FILLED_ORDER,
                    order=order,
                    price=price,
                    filled_quantity=filled_quantity,
                )
            else:
                continue

    def limit_order(self, limit_price, side, open, high, low):
        """Limit order logic. """
        if side == "buy":
            if limit_price >= open:
                return open
            elif limit_price < open and limit_price >= low:
                return limit_price
            elif limit_price < low:
                return 0
        elif side == "sell":
            if limit_price <= open:
                return open
            elif limit_price > open and limit_price <= high:
                return limit_price
            elif limit_price > high:
                return 0

    def stop_order(self, stop_price, side, open, high, low):
        """Stop order logic. """
        if side == "buy":
            if stop_price <= open:
                return open
            elif stop_price > open and stop_price <= high:
                return stop_price
            elif stop_price > high:
                return 0
        elif side == "sell":
            if stop_price >= open:
                return open
            elif stop_price < open and stop_price >= low:
                return stop_price
            elif stop_price < low:
                return 0

    # =========Market functions=======================
    def get_last_price(self, asset):
        """Takes an asset asset and returns the last known price"""
        return self._data_source.get_last_price(asset)

    def get_last_prices(self, symbols):
        """Takes a list of symbols and returns the last known prices"""
        return self._data_source.get_last_prices(symbols)

    def get_last_bar(self, asset):
        """Returns OHLCV dictionary for last bar of the asset. """
        return self._data_source.get_symbol_bars(asset, 1)

    # ==========Processing streams data=======================

    def _get_stream_object(self):
        """get the broker stream connection"""
        stream = CustomStream()
        return stream

    def _register_stream_events(self):
        """Register the function on_trade_event
        to be executed on each trade_update event"""
        broker = self

        @broker.stream.add_action(broker.FILLED_ORDER)
        def on_trade_event(order, price, filled_quantity):
            try:
                broker._process_trade_event(
                    order,
                    broker.FILLED_ORDER,
                    price=price,
                    filled_quantity=filled_quantity,
                )
                return True
            except:
                logging.error(traceback.format_exc())

        @broker.stream.add_action(broker.CANCELED_ORDER)
        def on_trade_event(order):
            try:
                broker._process_trade_event(
                    order,
                    broker.CANCELED_ORDER,
                )
                return True
            except:
                logging.error(traceback.format_exc())

    def _run_stream(self):
        self._stream_established()
        self.stream._run()<|MERGE_RESOLUTION|>--- conflicted
+++ resolved
@@ -310,13 +310,10 @@
             return
 
         for order in pending_orders:
-<<<<<<< HEAD
-            # Check validity if current date > valid date, cancel order. todo valid date
-=======
             if order.dependent_order_filled:
                 continue
 
->>>>>>> 6f0053f3
+            # Check validity if current date > valid date, cancel order. todo valid date
             price = 0
             filled_quantity = order.quantity
 
@@ -368,7 +365,6 @@
 
             if price != 0:
                 if order.dependent_order:
-                    order.dependent_order.dependent_order_filled = True
                     self.cancel_order(order.dependent_order)
 
                 if order.order_class in ["bracket", "oto"]:
