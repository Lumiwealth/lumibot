import setuptools

with open("README.md", "r", encoding="utf-8") as fh:
    long_description = fh.read()

setuptools.setup(
    name="lumibot",
<<<<<<< HEAD
    version="2.8.7",
=======
    version="2.8.8",
>>>>>>> 03cf5960
    author="Robert Grzesik",
    author_email="rob@lumiwealth.com",
    description="Backtesting and Trading Library, Made by Lumiwealth",
    long_description=long_description,
    long_description_content_type="text/markdown",
    url="https://github.com/Lumiwealth/lumibot",
    packages=setuptools.find_packages(),
    install_requires=[
        "polygon-api-client",
        "alpaca-py<=0.12.0",
        "alpha_vantage",
        "ibapi==9.81.1.post1",
        "yfinance>=0.2.18",
        "matplotlib>=3.3.3",
        "quandl",
        "pandas>=2.0.0,<=2.1.0",
        "pandas_datareader",
        "pandas_market_calendars>=4.3.1",
        "plotly",
        "flask>=2.2.2",
        "flask-socketio",
        "flask-sqlalchemy",
        "flask-marshmallow",
        "flask-security",
        "marshmallow-sqlalchemy",
        "email_validator",
        "bcrypt",
        "pytest",
        "scipy==1.10.1",  # Newer versions of scipy are currently causing issues
        "ipython",  # required for quantstats, but not in their dependency list for some reason
        "quantstats==0.0.62",
        "python-dotenv",  # Secret Storage
        "ccxt==3.0.61",
        "termcolor",
        "jsonpickle",
        'apscheduler==3.10.4',
        "appdirs",
    ],
    classifiers=[
        "Programming Language :: Python :: 3",
        "License :: OSI Approved :: MIT License",
        "Operating System :: OS Independent",
    ],
    python_requires=">=3.7",
)<|MERGE_RESOLUTION|>--- conflicted
+++ resolved
@@ -5,11 +5,7 @@
 
 setuptools.setup(
     name="lumibot",
-<<<<<<< HEAD
-    version="2.8.7",
-=======
     version="2.8.8",
->>>>>>> 03cf5960
     author="Robert Grzesik",
     author_email="rob@lumiwealth.com",
     description="Backtesting and Trading Library, Made by Lumiwealth",
