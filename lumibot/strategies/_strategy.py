--- conflicted
+++ resolved
@@ -611,11 +611,8 @@
         plot_file_html="indicators.html",
         chart_markers_df=None,
         chart_lines_df=None,
-<<<<<<< HEAD
         show_plot=True
-=======
         show_indicators=True,
->>>>>>> 3686b560
     ):
         # Check if we have at least one indicator to plot
         if chart_markers_df is None and chart_lines_df is None:
@@ -627,11 +624,8 @@
             chart_markers_df,
             chart_lines_df,
             f"{self._log_strat_name()}Strategy Indicators",
-<<<<<<< HEAD
             show_plot,
-=======
             show_indicators,
->>>>>>> 3686b560
         )
 
     def tearsheet(
@@ -978,13 +972,13 @@
         logfile=None,
         show_plot=True,
         show_tearsheet=True,
+        show_indicators=True,
         save_tearsheet=True,
         plot_file_html=None,
         tearsheet_file=None,
         trades_file=None,
         settings_file=None,
         indicators_file=None,
-        show_indicators=True,
     ):
         name = self._name
 
@@ -1020,11 +1014,8 @@
             indicators_file,
             chart_markers_df,
             chart_lines_df,
-<<<<<<< HEAD
+            show_indicators,
             show_plot=show_plot,
-=======
-            show_indicators,
->>>>>>> 3686b560
         )
         self.tearsheet(
             save_tearsheet=save_tearsheet,
