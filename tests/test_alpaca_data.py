import logging
import pytest
import math
import datetime as dt
import pytz
from unittest.mock import MagicMock

from lumibot.data_sources import AlpacaData, DataSource
from lumibot.tools import print_full_pandas_dataframes, set_pandas_float_display_precision
from lumibot.entities import Asset
from lumibot.tools import get_trading_days, is_market_open
from lumibot.credentials import ALPACA_TEST_CONFIG
from tests.fixtures import BaseDataSourceTester

logger = logging.getLogger(__name__)
print_full_pandas_dataframes()
set_pandas_float_display_precision()

if not ALPACA_TEST_CONFIG['API_KEY'] or ALPACA_TEST_CONFIG['API_KEY'] == '<your key here>':
    pytest.skip("These tests requires an Alpaca API key", allow_module_level=True)


# @pytest.mark.skip()
class TestAlpacaData(BaseDataSourceTester):

    def _create_data_source(self, tzinfo: pytz.tzinfo = None, remove_incomplete_current_bar=False) -> DataSource:
        return AlpacaData(
            config=ALPACA_TEST_CONFIG,
            tzinfo=tzinfo,
            remove_incomplete_current_bar=remove_incomplete_current_bar
        )

    def test_get_last_price_crypto(self):
        data_source = self._create_data_source()
        asset = Asset('BTC', asset_type='crypto')
        quote_asset = Asset('USD', asset_type='forex')
        self.check_get_last_price(data_source, asset, quote_asset)
        # test tuple
        asset_tuple = (asset, quote_asset)
        self.check_get_last_price(data_source, asset_tuple)

    def test_get_last_price_stock(self):
        data_source = self._create_data_source()
        asset = Asset('SPY', asset_type='stock')
        quote_asset = Asset('USD', asset_type='forex')
        self.check_get_last_price(data_source, asset, quote_asset)
        # test tuple
        asset_tuple = (asset, quote_asset)
        self.check_get_last_price(data_source, asset_tuple)

    def test_get_historical_prices_daily_bars_stock(self):
        data_source = self._create_data_source()
        asset = Asset("SPY")
        quote_asset = Asset('USD', asset_type='forex')
        timestep = "day"
        market = 'NYSE'
        now = dt.datetime.now(data_source._tzinfo)

        for length in [1, 30]:
            bars = data_source.get_historical_prices(
                asset=asset,
                length=length,
                timestep=timestep,
                quote=quote_asset,
                include_after_hours=True
            )

            self.check_length(bars=bars, length=length)
            self.check_columns(bars=bars)
            self.check_index(bars=bars, data_source_tz=data_source._tzinfo)
            self.check_daily_bars(
                bars=bars,
                now=now,
                data_source_tz=data_source._tzinfo,
                time_check=dt.time(0,0),
                market=market
            )

    def test_get_historical_prices_daily_bars_stock_remove_incomplete_current_bar(self):
        data_source = self._create_data_source(remove_incomplete_current_bar=True)
        asset = Asset("SPY")
        quote_asset = Asset('USD', asset_type='forex')
        timestep = "day"
        market = 'NYSE'
        now = dt.datetime.now(data_source._tzinfo)

        for length in [1, 30]:
            bars = data_source.get_historical_prices(
                asset=asset,
                length=length,
                timestep=timestep,
                quote=quote_asset,
                include_after_hours=True
            )

            self.check_length(bars=bars, length=length)
            self.check_columns(bars=bars)
            self.check_index(bars=bars, data_source_tz=data_source._tzinfo)
            self.check_daily_bars(
                bars=bars,
                now=now,
                data_source_tz=data_source._tzinfo,
                time_check=dt.time(0,0),
                market=market,
                remove_incomplete_current_bar=True
            )

    def test_get_historical_prices_daily_bars_stock_tuple(self):
        data_source = self._create_data_source()
        asset = Asset("SPY")
        quote_asset = Asset('USD', asset_type='forex')
        timestep = "day"
        market = 'NYSE'
        now = dt.datetime.now(data_source._tzinfo)

        asset_tuple = (asset, quote_asset)

        for length in [1, 30]:
            bars = data_source.get_historical_prices(
                asset=asset_tuple,
                length=length,
                timestep=timestep,
                include_after_hours=True
            )

            self.check_length(bars=bars, length=length)
            self.check_columns(bars=bars)
            self.check_index(bars=bars, data_source_tz=data_source._tzinfo)
            self.check_daily_bars(
                bars=bars,
                now=now,
                data_source_tz=data_source._tzinfo,
                time_check=dt.time(0,0),
                market=market
            )

    @pytest.mark.xfail(reason="need to handle github timezone")
    def test_get_historical_prices_daily_bars_crypto(self):
        data_source = self._create_data_source()
        asset = Asset('BTC', asset_type='crypto')
        quote_asset = Asset('USD', asset_type='forex')
        timestep = "day"
        market = '24/7'
        now = dt.datetime.now(data_source._tzinfo)

        for length in [1, 30]:
            bars = data_source.get_historical_prices(
                asset=asset,
                length=length,
                timestep=timestep,
                quote=quote_asset,
                include_after_hours=True
            )

            self.check_length(bars=bars, length=length)
            self.check_columns(bars=bars)
            self.check_index(bars=bars, data_source_tz=data_source._tzinfo)
            self.check_daily_bars(
                bars=bars,
                now=now,
                data_source_tz=data_source._tzinfo,

                # default crypto timezone is America/Chicago
                time_check=dt.time(1,0),
                market=market
            )

    @pytest.mark.xfail(reason="need to handle github timezone")
    def test_get_historical_prices_daily_bars_crypto_tuple(self):
        data_source = self._create_data_source()
        asset = Asset('BTC', asset_type='crypto')
        quote_asset = Asset('USD', asset_type='forex')
        timestep = "day"
        market = '24/7'
        now = dt.datetime.now(data_source._tzinfo)

        asset_tuple = (asset, quote_asset)

        for length in [1, 30]:
            bars = data_source.get_historical_prices(
                asset=asset_tuple,
                length=length,
                timestep=timestep,
                include_after_hours=True
            )

            self.check_length(bars=bars, length=length)
            self.check_columns(bars=bars)
            self.check_index(bars=bars, data_source_tz=data_source._tzinfo)
            self.check_daily_bars(
                bars=bars,
                now=now,
                data_source_tz=data_source._tzinfo,

                # default crypto timezone is America/Chicago
                time_check=dt.time(1 ,0),
                market=market
            )

    def test_get_historical_prices_daily_bars_crypto_america_chicago(self):
        tzinfo = pytz.timezone('America/Chicago')
        data_source = self._create_data_source(tzinfo=tzinfo)
        asset = Asset('BTC', asset_type='crypto')
        quote_asset = Asset('USD', asset_type='forex')
        timestep = "day"
        market = '24/7'
        now = dt.datetime.now(data_source._tzinfo)

        for length in [1, 30]:
            bars = data_source.get_historical_prices(
                asset=asset,
                length=length,
                timestep=timestep,
                quote=quote_asset,
                include_after_hours=True
            )

            self.check_length(bars=bars, length=length)
            self.check_columns(bars=bars)
            self.check_index(bars=bars, data_source_tz=data_source._tzinfo)
            self.check_daily_bars(
                bars=bars,
                now=now,
                data_source_tz=data_source._tzinfo,
                time_check=dt.time(0 ,0),
                market=market
            )

    def test_get_historical_prices_minute_bars_stock_regular_hours(self):
        data_source = self._create_data_source()
        asset = Asset('SPY', asset_type='stock')
        quote_asset = Asset('USD', asset_type='forex')
        timestep = "minute"
        market = 'NYSE'
        now = dt.datetime.now(data_source._tzinfo)

        for length in [1, 30]:
            bars = data_source.get_historical_prices(
                asset=asset,
                length=length,
                timestep=timestep,
                quote=quote_asset,
                include_after_hours=False,
            )
            self.check_length(bars=bars, length=length)
            self.check_columns(bars=bars)
            self.check_index(bars=bars, data_source_tz=data_source._tzinfo)
            self.check_minute_bars(
                bars=bars,
                now=now - data_source._delay,
                data_source_tz=data_source._tzinfo,
                market=market,
            )

    def test_get_historical_prices_minute_bars_crypto_america_chicago(self):
        tzinfo = pytz.timezone('America/Chicago')
        data_source = self._create_data_source(tzinfo=tzinfo)
        asset = Asset('BTC', asset_type='crypto')
        quote_asset = Asset('USD', asset_type='forex')
        timestep = "minute"
        market = '24/7'
        now = dt.datetime.now(data_source._tzinfo)

        for length in [1, 30]:
            bars = data_source.get_historical_prices(
                asset=asset,
                length=length,
                timestep=timestep,
                quote=quote_asset
            )
            self.check_length(bars=bars, length=length)
            self.check_columns(bars=bars)
            self.check_index(bars=bars, data_source_tz=data_source._tzinfo)
            self.check_minute_bars(
                bars=bars,
                now=now,
                data_source_tz=data_source._tzinfo,
                market=market,
            )

    def test_get_historical_option_prices(self):
        length = 30
        ticker = 'SPY'
        asset = Asset("SPY")
        timestep = "day"
        data_source = self._create_data_source()
        now = dt.datetime.now(data_source._tzinfo)

        # Get a 0dte option
        # calculate the last calendar day before today
        trading_days = get_trading_days(
            start_date=(dt.datetime.now() - dt.timedelta(days=5)).strftime('%Y-%m-%d'),
            end_date=(dt.datetime.now() - dt.timedelta(days=1)).strftime('%Y-%m-%d')
        )
        dte = trading_days.index[-1]

        spy_price = data_source.get_last_price(asset=asset)
        o_asset = Asset(ticker, Asset.AssetType.OPTION, expiration=dte, strike=math.floor(spy_price), right='CALL')

        bars = data_source.get_historical_prices(asset=o_asset, length=length, timestep=timestep)
        assert len(bars.df) > 0

    def check_quote_data(self, quote_data):
        """Helper method to check quote data structure"""
        assert quote_data is not None
        assert isinstance(quote_data, dict)
        assert 'bid' in quote_data and quote_data['bid'] is not None
        assert 'ask' in quote_data and quote_data['ask'] is not None
        assert 'last' in quote_data and quote_data['last'] is not None
        assert 'symbol' in quote_data

    def test_get_quote_stock(self):
        """Test get_quote for stock assets"""
        if not is_market_open(dt.datetime.now()): return
        data_source = self._create_data_source()
        asset = Asset('SPY', asset_type='stock')
        quote_asset = Asset('USD', asset_type='forex')

        quote_data = data_source.get_quote(asset, quote_asset)
        self.check_quote_data(quote_data)

    def test_get_quote_crypto(self):
        """Test get_quote for crypto assets"""
        data_source = self._create_data_source()
        asset = Asset('BTC', asset_type='crypto')
        quote_asset = Asset('USD', asset_type='forex')

        quote_data = data_source.get_quote(asset, quote_asset)
        self.check_quote_data(quote_data)

    def test_get_quote_when_stock_bid_is_zero(self):
        """Test get_quote when stock bid is 0.0"""
        data_source = self._create_data_source()
        asset = Asset('SPY', asset_type='stock')

        # Create a mock for the quote object
        mock_quote = MagicMock()
        mock_quote.bid_price = 0.0
        mock_quote.ask_price = 100.0  # Some non-zero value for ask

        # Store the original method
        original_get_stock_client = data_source._get_stock_client

        # Create a mock client
        mock_client = MagicMock()
        mock_client.get_stock_latest_quote.return_value = {asset.symbol: mock_quote}

        # Replace the _get_stock_client method temporarily
        data_source._get_stock_client = lambda: mock_client

        try:
            # Call get_quote
            quote_data = data_source.get_quote(asset)

            # Verify the results
            assert quote_data is not None
            assert isinstance(quote_data, dict)
            assert 'bid' in quote_data
            assert quote_data['bid'] == 0.0
            assert 'ask' in quote_data
            assert quote_data['ask'] == 100.0
            assert 'last' in quote_data
            # last should be None if bid or ask is zero
            assert quote_data['last'] == None
            assert 'symbol' in quote_data
            assert quote_data['symbol'] == asset.symbol

        finally:
            # Restore the original method
            data_source._get_stock_client = original_get_stock_client

    def test_get_quote_when_stock_ask_is_zero(self):
        """Test get_quote when stock ask is 0.0"""
        data_source = self._create_data_source()
        asset = Asset('SPY', asset_type='stock')

        # Create a mock for the quote object
        mock_quote = MagicMock()
        mock_quote.bid_price = 100.0
        mock_quote.ask_price = 0.0

        # Store the original method
        original_get_stock_client = data_source._get_stock_client

        # Create a mock client
        mock_client = MagicMock()
        mock_client.get_stock_latest_quote.return_value = {asset.symbol: mock_quote}

        # Replace the _get_stock_client method temporarily
        data_source._get_stock_client = lambda: mock_client

        try:
            # Call get_quote
            quote_data = data_source.get_quote(asset)

            # Verify the results
            assert quote_data is not None
            assert isinstance(quote_data, dict)
            assert 'bid' in quote_data
            assert quote_data['bid'] == 100.0
            assert 'ask' in quote_data
            assert quote_data['ask'] == 0.0
            assert 'last' in quote_data
            # last should be None if bid or ask is zero
            assert quote_data['last'] == None
            assert 'symbol' in quote_data
            assert quote_data['symbol'] == asset.symbol

        finally:
            # Restore the original method
            data_source._get_stock_client = original_get_stock_client

    def test_get_last_price_stock_when_bid_is_zero(self):
        """Test get_last_price when stock bid is 0.0"""
        data_source = self._create_data_source()
        asset = Asset('SPY', asset_type='stock')

        # Store the original method
        original_get_quote = data_source.get_quote

        # Create a mock for the get_quote method
        mock_quote_data = {
            'bid': 0.0,
            'ask': 100.0,
            'last': None,
            'symbol': asset.symbol
        }

        # Replace the get_quote method temporarily
        data_source.get_quote = lambda a, q=None, e=None: mock_quote_data if a.symbol == asset.symbol else None

        try:
            # Call get_last_price
            price = data_source.get_last_price(asset)

            # Verify the results
            # Since 'last' is None and bid is 0.0, it should return the ask value
            assert price == 100.0

        finally:
            # Restore the original method
            data_source.get_quote = original_get_quote

    def test_get_last_price_stock_when_ask_is_zero(self):
        """Test get_last_price when stock ask is 0.0"""
        data_source = self._create_data_source()
        asset = Asset('SPY', asset_type='stock')

        # Store the original method
        original_get_quote = data_source.get_quote

        # Create a mock for the get_quote method
        mock_quote_data = {
            'bid': 100.0,  # Some non-zero value for bid
            'ask': 0.0,
            'last': None,
            'symbol': asset.symbol
        }

        # Replace the get_quote method temporarily
        data_source.get_quote = lambda a, q=None, e=None: mock_quote_data if a.symbol == asset.symbol else None

        try:
            # Call get_last_price
            price = data_source.get_last_price(asset)

            # Verify the results
            # Since 'last' is None and ask is 0.0 it should return the bid value (100.0)
            assert price == 100.0

        finally:
            # Restore the original method
            data_source.get_quote = original_get_quote

    def test_get_last_price_stock_when_last(self):
        """Test get_last_price when stock ask is 0.0"""
        data_source = self._create_data_source()
        asset = Asset('SPY', asset_type='stock')

        # Store the original method
        original_get_quote = data_source.get_quote

        # Create a mock for the get_quote method
        mock_quote_data = {
            'bid': 100.0,  # Some non-zero value for bid
            'ask': 101.0,
            'last': 100.5,
            'symbol': asset.symbol
        }

        # Replace the get_quote method temporarily
        data_source.get_quote = lambda a, q=None, e=None: mock_quote_data if a.symbol == asset.symbol else None

        try:
            # Call get_last_price
            price = data_source.get_last_price(asset)

            # Verify the results
            assert price == 100.5

        finally:
            # Restore the original method
            data_source.get_quote = original_get_quote

    def test_get_quote_when_stock_bid_and_ask(self):
        """Test get_quote when stock ask and ask"""
        data_source = self._create_data_source()
        asset = Asset('SPY', asset_type='stock')

        # Create a mock for the quote object
        mock_quote = MagicMock()
        mock_quote.bid_price = 100.0
        mock_quote.ask_price = 101.0

        # Store the original method
        original_get_stock_client = data_source._get_stock_client

        # Create a mock client
        mock_client = MagicMock()
        mock_client.get_stock_latest_quote.return_value = {asset.symbol: mock_quote}

        # Replace the _get_stock_client method temporarily
        data_source._get_stock_client = lambda: mock_client

        try:
            # Call get_quote
            quote_data = data_source.get_quote(asset)

            # Verify the results
            assert quote_data is not None
            assert isinstance(quote_data, dict)
            assert 'bid' in quote_data
            assert quote_data['bid'] == 100.0
            assert 'ask' in quote_data
            assert quote_data['ask'] == 101.0
            assert 'last' in quote_data
            assert quote_data['last'] == 100.5
            assert 'symbol' in quote_data
            assert quote_data['symbol'] == asset.symbol

        finally:
            # Restore the original method
            data_source._get_stock_client = original_get_stock_client

<<<<<<< HEAD
    def test_get_historical_prices_daily_bars_stock_split_adjusted(self):
        """Test that when get_historical_prices is called, it uses adjustment=Adjustment.ALL for stock bars."""
        from unittest.mock import patch, Mock
        from alpaca.data.enums import Adjustment
        import pandas as pd

        # Create a data source with auto_adjust=True to ensure it uses Adjustment.ALL
        data_source = self._create_data_source(remove_incomplete_current_bar=True)

        # Verify that auto_adjust is True
        assert data_source._auto_adjust is True, "Expected data_source._auto_adjust to be True"

        # Create a subclass of StockBarsRequest that we can use to check the adjustment parameter
        from alpaca.data.requests import StockBarsRequest

        class TestStockBarsRequest(StockBarsRequest):
            def __init__(self, *args, **kwargs):
                self.test_kwargs = kwargs  # Store the kwargs for testing
                super().__init__(*args, **kwargs)

        # Store the original StockBarsRequest class
        import alpaca.data.requests
        original_stock_bars_request = alpaca.data.requests.StockBarsRequest

        # Replace StockBarsRequest with our test class
        alpaca.data.requests.StockBarsRequest = TestStockBarsRequest

        # Create a mock for the client to avoid API calls
        mock_client = Mock()
        mock_barset = Mock()
        mock_barset.df = pd.DataFrame()  # Empty DataFrame
        mock_client.get_stock_bars.return_value = mock_barset

        # Store the original _get_stock_client method
        original_get_stock_client = data_source._get_stock_client

        # Replace _get_stock_client with our mock
        data_source._get_stock_client = lambda: mock_client

        # Create test parameters
        asset = Asset('UGL', asset_type='stock')
        quote_asset = Asset('USD', asset_type='forex')
        timestep = "day"
        length = 10

        # Create a variable to store the StockBarsRequest instance
        request_instance = None

        # Create a mock for get_stock_bars that captures the request
        original_get_stock_bars = mock_client.get_stock_bars

        def mock_get_stock_bars(request):
            nonlocal request_instance
            request_instance = request
            return mock_barset

        mock_client.get_stock_bars = mock_get_stock_bars

        try:
            # Call get_historical_prices
            data_source.get_historical_prices(
                asset=asset,
                length=length,
                timestep=timestep,
                quote=quote_asset,
                include_after_hours=False,
            )

            # Verify that a request was created
            assert request_instance is not None, "No StockBarsRequest was created"

            # Verify that the request has the adjustment parameter set to Adjustment.ALL
            assert hasattr(request_instance, 'adjustment'), "StockBarsRequest does not have an adjustment attribute"
            assert request_instance.adjustment == Adjustment.ALL, f"Expected adjustment to be Adjustment.ALL, but got {request_instance.adjustment}"

        finally:
            # Restore the original classes and methods
            alpaca.data.requests.StockBarsRequest = original_stock_bars_request
            data_source._get_stock_client = original_get_stock_client
            mock_client.get_stock_bars = original_get_stock_bars
=======
    # ============= OAuth Tests for AlpacaData =============
    
    def test_oauth_data_source_initialization(self):
        """Test that AlpacaData can be initialized with OAuth token only."""
        oauth_config = {
            "OAUTH_TOKEN": "test_oauth_token_alpaca_data",
            "PAPER": True
        }
        
        data_source = AlpacaData(oauth_config)
        assert data_source.oauth_token == "test_oauth_token_alpaca_data"
        assert data_source.api_key is None
        assert data_source.api_secret is None
        assert data_source.is_paper == True
        
    def test_oauth_client_initialization(self):
        """Test that OAuth clients are properly initialized."""
        oauth_config = {
            "OAUTH_TOKEN": "test_oauth_token_clients",
            "PAPER": True
        }
        
        data_source = AlpacaData(oauth_config)
        
        # Test stock client
        stock_client = data_source._get_stock_client()
        assert stock_client is not None
        
        # Test crypto client  
        crypto_client = data_source._get_crypto_client()
        assert crypto_client is not None
        
        # Test option client
        option_client = data_source._get_option_client() 
        assert option_client is not None
        
    def test_oauth_priority_over_api_key(self):
        """Test that OAuth token takes priority over API key/secret."""
        mixed_config = {
            "OAUTH_TOKEN": "priority_oauth_token",
            "API_KEY": "should_not_be_used",
            "API_SECRET": "should_not_be_used_either",
            "PAPER": True
        }
        
        data_source = AlpacaData(mixed_config)
        assert data_source.oauth_token == "priority_oauth_token"
        assert data_source.api_key is None
        assert data_source.api_secret is None
        
    def test_oauth_empty_fallback_to_api_key(self):
        """Test fallback to API key when OAuth token is empty."""
        fallback_config = {
            "OAUTH_TOKEN": "",  # Empty OAuth token
            "API_KEY": "fallback_key",
            "API_SECRET": "fallback_secret",
            "PAPER": True
        }
        
        data_source = AlpacaData(fallback_config)
        assert data_source.oauth_token is None
        assert data_source.api_key == "fallback_key"
        assert data_source.api_secret == "fallback_secret"
        
    def test_oauth_none_fallback_to_api_key(self):
        """Test fallback to API key when OAuth token is None."""
        fallback_config = {
            "OAUTH_TOKEN": None,  # None OAuth token
            "API_KEY": "fallback_key_none",
            "API_SECRET": "fallback_secret_none", 
            "PAPER": True
        }
        
        data_source = AlpacaData(fallback_config)
        assert data_source.oauth_token is None
        assert data_source.api_key == "fallback_key_none"
        assert data_source.api_secret == "fallback_secret_none"
        
    def test_oauth_no_credentials_error(self):
        """Test error when no authentication credentials provided."""
        empty_config = {
            "PAPER": True
        }
        
        with pytest.raises(ValueError, match="Either OAuth token or API key/secret must be provided"):
            AlpacaData(empty_config)
            
    def test_oauth_missing_api_secret_error(self):
        """Test error when API key provided but secret is missing."""
        incomplete_config = {
            "API_KEY": "key_without_secret",
            "PAPER": True
        }
        
        with pytest.raises(ValueError, match="API_SECRET not found in config when API_KEY is provided"):
            AlpacaData(incomplete_config)
>>>>>>> f193f05e
<|MERGE_RESOLUTION|>--- conflicted
+++ resolved
@@ -542,124 +542,42 @@
             # Restore the original method
             data_source._get_stock_client = original_get_stock_client
 
-<<<<<<< HEAD
-    def test_get_historical_prices_daily_bars_stock_split_adjusted(self):
-        """Test that when get_historical_prices is called, it uses adjustment=Adjustment.ALL for stock bars."""
-        from unittest.mock import patch, Mock
-        from alpaca.data.enums import Adjustment
-        import pandas as pd
-
-        # Create a data source with auto_adjust=True to ensure it uses Adjustment.ALL
-        data_source = self._create_data_source(remove_incomplete_current_bar=True)
-
-        # Verify that auto_adjust is True
-        assert data_source._auto_adjust is True, "Expected data_source._auto_adjust to be True"
-
-        # Create a subclass of StockBarsRequest that we can use to check the adjustment parameter
-        from alpaca.data.requests import StockBarsRequest
-
-        class TestStockBarsRequest(StockBarsRequest):
-            def __init__(self, *args, **kwargs):
-                self.test_kwargs = kwargs  # Store the kwargs for testing
-                super().__init__(*args, **kwargs)
-
-        # Store the original StockBarsRequest class
-        import alpaca.data.requests
-        original_stock_bars_request = alpaca.data.requests.StockBarsRequest
-
-        # Replace StockBarsRequest with our test class
-        alpaca.data.requests.StockBarsRequest = TestStockBarsRequest
-
-        # Create a mock for the client to avoid API calls
-        mock_client = Mock()
-        mock_barset = Mock()
-        mock_barset.df = pd.DataFrame()  # Empty DataFrame
-        mock_client.get_stock_bars.return_value = mock_barset
-
-        # Store the original _get_stock_client method
-        original_get_stock_client = data_source._get_stock_client
-
-        # Replace _get_stock_client with our mock
-        data_source._get_stock_client = lambda: mock_client
-
-        # Create test parameters
-        asset = Asset('UGL', asset_type='stock')
-        quote_asset = Asset('USD', asset_type='forex')
-        timestep = "day"
-        length = 10
-
-        # Create a variable to store the StockBarsRequest instance
-        request_instance = None
-
-        # Create a mock for get_stock_bars that captures the request
-        original_get_stock_bars = mock_client.get_stock_bars
-
-        def mock_get_stock_bars(request):
-            nonlocal request_instance
-            request_instance = request
-            return mock_barset
-
-        mock_client.get_stock_bars = mock_get_stock_bars
-
-        try:
-            # Call get_historical_prices
-            data_source.get_historical_prices(
-                asset=asset,
-                length=length,
-                timestep=timestep,
-                quote=quote_asset,
-                include_after_hours=False,
-            )
-
-            # Verify that a request was created
-            assert request_instance is not None, "No StockBarsRequest was created"
-
-            # Verify that the request has the adjustment parameter set to Adjustment.ALL
-            assert hasattr(request_instance, 'adjustment'), "StockBarsRequest does not have an adjustment attribute"
-            assert request_instance.adjustment == Adjustment.ALL, f"Expected adjustment to be Adjustment.ALL, but got {request_instance.adjustment}"
-
-        finally:
-            # Restore the original classes and methods
-            alpaca.data.requests.StockBarsRequest = original_stock_bars_request
-            data_source._get_stock_client = original_get_stock_client
-            mock_client.get_stock_bars = original_get_stock_bars
-=======
     # ============= OAuth Tests for AlpacaData =============
-    
+
     def test_oauth_data_source_initialization(self):
         """Test that AlpacaData can be initialized with OAuth token only."""
         oauth_config = {
             "OAUTH_TOKEN": "test_oauth_token_alpaca_data",
             "PAPER": True
         }
-        
+
         data_source = AlpacaData(oauth_config)
         assert data_source.oauth_token == "test_oauth_token_alpaca_data"
         assert data_source.api_key is None
         assert data_source.api_secret is None
         assert data_source.is_paper == True
-        
+
     def test_oauth_client_initialization(self):
         """Test that OAuth clients are properly initialized."""
         oauth_config = {
             "OAUTH_TOKEN": "test_oauth_token_clients",
             "PAPER": True
         }
-        
+
         data_source = AlpacaData(oauth_config)
-        
+
         # Test stock client
         stock_client = data_source._get_stock_client()
         assert stock_client is not None
-        
-        # Test crypto client  
+
+        # Test crypto client
         crypto_client = data_source._get_crypto_client()
         assert crypto_client is not None
-        
+
         # Test option client
-        option_client = data_source._get_option_client() 
+        option_client = data_source._get_option_client()
         assert option_client is not None
-        
+
     def test_oauth_priority_over_api_key(self):
         """Test that OAuth token takes priority over API key/secret."""
         mixed_config = {
@@ -668,12 +586,12 @@
             "API_SECRET": "should_not_be_used_either",
             "PAPER": True
         }
-        
+
         data_source = AlpacaData(mixed_config)
         assert data_source.oauth_token == "priority_oauth_token"
         assert data_source.api_key is None
         assert data_source.api_secret is None
-        
+
     def test_oauth_empty_fallback_to_api_key(self):
         """Test fallback to API key when OAuth token is empty."""
         fallback_config = {
@@ -682,42 +600,122 @@
             "API_SECRET": "fallback_secret",
             "PAPER": True
         }
-        
+
         data_source = AlpacaData(fallback_config)
         assert data_source.oauth_token is None
         assert data_source.api_key == "fallback_key"
         assert data_source.api_secret == "fallback_secret"
-        
+
     def test_oauth_none_fallback_to_api_key(self):
         """Test fallback to API key when OAuth token is None."""
         fallback_config = {
             "OAUTH_TOKEN": None,  # None OAuth token
             "API_KEY": "fallback_key_none",
-            "API_SECRET": "fallback_secret_none", 
+            "API_SECRET": "fallback_secret_none",
             "PAPER": True
         }
-        
+
         data_source = AlpacaData(fallback_config)
         assert data_source.oauth_token is None
         assert data_source.api_key == "fallback_key_none"
         assert data_source.api_secret == "fallback_secret_none"
-        
+
     def test_oauth_no_credentials_error(self):
         """Test error when no authentication credentials provided."""
         empty_config = {
             "PAPER": True
         }
-        
+
         with pytest.raises(ValueError, match="Either OAuth token or API key/secret must be provided"):
             AlpacaData(empty_config)
-            
+
     def test_oauth_missing_api_secret_error(self):
         """Test error when API key provided but secret is missing."""
         incomplete_config = {
             "API_KEY": "key_without_secret",
             "PAPER": True
         }
-        
+
         with pytest.raises(ValueError, match="API_SECRET not found in config when API_KEY is provided"):
             AlpacaData(incomplete_config)
->>>>>>> f193f05e
+
+    def test_get_historical_prices_daily_bars_stock_split_adjusted(self):
+        """Test that when get_historical_prices is called, it uses adjustment=Adjustment.ALL for stock bars."""
+        from unittest.mock import patch, Mock
+        from alpaca.data.enums import Adjustment
+        import pandas as pd
+
+        # Create a data source with auto_adjust=True to ensure it uses Adjustment.ALL
+        data_source = self._create_data_source(remove_incomplete_current_bar=True)
+
+        # Verify that auto_adjust is True
+        assert data_source._auto_adjust is True, "Expected data_source._auto_adjust to be True"
+
+        # Create a subclass of StockBarsRequest that we can use to check the adjustment parameter
+        from alpaca.data.requests import StockBarsRequest
+
+        class TestStockBarsRequest(StockBarsRequest):
+            def __init__(self, *args, **kwargs):
+                self.test_kwargs = kwargs  # Store the kwargs for testing
+                super().__init__(*args, **kwargs)
+
+        # Store the original StockBarsRequest class
+        import alpaca.data.requests
+        original_stock_bars_request = alpaca.data.requests.StockBarsRequest
+
+        # Replace StockBarsRequest with our test class
+        alpaca.data.requests.StockBarsRequest = TestStockBarsRequest
+
+        # Create a mock for the client to avoid API calls
+        mock_client = Mock()
+        mock_barset = Mock()
+        mock_barset.df = pd.DataFrame()  # Empty DataFrame
+        mock_client.get_stock_bars.return_value = mock_barset
+
+        # Store the original _get_stock_client method
+        original_get_stock_client = data_source._get_stock_client
+
+        # Replace _get_stock_client with our mock
+        data_source._get_stock_client = lambda: mock_client
+
+        # Create test parameters
+        asset = Asset('UGL', asset_type='stock')
+        quote_asset = Asset('USD', asset_type='forex')
+        timestep = "day"
+        length = 10
+
+        # Create a variable to store the StockBarsRequest instance
+        request_instance = None
+
+        # Create a mock for get_stock_bars that captures the request
+        original_get_stock_bars = mock_client.get_stock_bars
+
+        def mock_get_stock_bars(request):
+            nonlocal request_instance
+            request_instance = request
+            return mock_barset
+
+        mock_client.get_stock_bars = mock_get_stock_bars
+
+        try:
+            # Call get_historical_prices
+            data_source.get_historical_prices(
+                asset=asset,
+                length=length,
+                timestep=timestep,
+                quote=quote_asset,
+                include_after_hours=False,
+            )
+
+            # Verify that a request was created
+            assert request_instance is not None, "No StockBarsRequest was created"
+
+            # Verify that the request has the adjustment parameter set to Adjustment.ALL
+            assert hasattr(request_instance, 'adjustment'), "StockBarsRequest does not have an adjustment attribute"
+            assert request_instance.adjustment == Adjustment.ALL, f"Expected adjustment to be Adjustment.ALL, but got {request_instance.adjustment}"
+
+        finally:
+            # Restore the original classes and methods
+            alpaca.data.requests.StockBarsRequest = original_stock_bars_request
+            data_source._get_stock_client = original_get_stock_client
+            mock_client.get_stock_bars = original_get_stock_bars