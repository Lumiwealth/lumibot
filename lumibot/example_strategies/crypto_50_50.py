from datetime import datetime

from lumibot.components.configs_helper import ConfigsHelper
from lumibot.credentials import IS_BACKTESTING
from lumibot.example_strategies.drift_rebalancer import DriftRebalancer
<<<<<<< HEAD
from lumibot.components.drift_rebalancer_logic import DriftType
from lumibot.entities import Order, Asset
from lumibot.traders.debug_log_trader import DebugLogTrader
=======
from lumibot.backtesting import AlpacaBacktesting, PandasDataBacktesting
from lumibot.credentials import ALPACA_CONFIG

"""
Strategy Description

This strategy demonstration shows the DriftRebalancer hourly data using AlpacaBacktesting. 
It rebalances a portfolio of assets to a target weight every time the asset drifts
by a certain threshold. The strategy will sell the assets that has drifted the most and buy the
assets that has drifted the least to bring the portfolio back to the target weights.
"""
>>>>>>> f9e04845


if __name__ == "__main__":

<<<<<<< HEAD
    parameters = {
        "market": "24/7",
        "sleeptime": "1D",
        "drift_type": DriftType.ABSOLUTE,
        "drift_threshold": "0.05",  # 5%
        "order_type": Order.OrderType.LIMIT,
        "acceptable_slippage": "0.005",  # 50 BPS
        "fill_sleeptime": 15,
        "shorting": False,
        "fractional_shares": True,
        "only_rebalance_drifted_assets": False,

    }
=======
    configs_helper = ConfigsHelper(configs_folder="example_strategies")
    parameters = configs_helper.load_config("crypto_50_50_config")

    if not IS_BACKTESTING:
        print("This strategy is not meant to be run live. Please set IS_BACKTESTING to True.")
        exit()
>>>>>>> f9e04845

    if not ALPACA_CONFIG:
        print("This strategy requires an ALPACA_CONFIG config file to be set.")
        exit()

<<<<<<< HEAD
        # Backtesting crypto using yahoo means we need to use stock assets.
        parameters["portfolio_weights"] = [
            {
                "base_asset": Asset(symbol='BTC-USD', asset_type='stock'),
                "weight": Decimal("0.5")
            },
            {
                "base_asset": Asset(symbol='ETH-USD', asset_type='stock'),
                "weight": Decimal("0.5")
            }
        ]
        results = DriftRebalancer.backtest(
            YahooDataBacktesting,
            backtesting_start,
            backtesting_end,
            benchmark_asset="SPY",
            parameters=parameters,
            show_plot=True,
            show_tearsheet=True,
            save_tearsheet=False,
            show_indicators=False,
            save_logfile=False,
            show_progress_bar=True,
            include_cash_positions=True,
            trader_class=DebugLogTrader
=======
    if not ALPACA_CONFIG['PAPER']:
        print(
            "Even though this is a backtest, and only uses the alpaca keys for the data source"
            "you should use paper keys."
>>>>>>> f9e04845
        )
        exit()

    backtesting_start = datetime(2025, 1, 1)
    backtesting_end = datetime(2025, 2, 1)
    tickers = ["BTC/USD", "ETH/USD"]  # must be the Alpaca tickers for the Assets in the config file
    timestep = 'hour'

    data_source = AlpacaBacktesting(
        tickers=tickers,
        start_date=backtesting_start.date().isoformat(),
        end_date=backtesting_end.date().isoformat(),
        timestep=timestep,
        config=ALPACA_CONFIG,
    )

    strategy: DriftRebalancer
    results, strategy = DriftRebalancer.run_backtest(
        datasource_class=PandasDataBacktesting,
        pandas_data=data_source.pandas_data,
        backtesting_start=backtesting_start,
        backtesting_end=backtesting_end,
        parameters=parameters,
        show_plot=False,
        show_tearsheet=False,
        save_tearsheet=False,
        show_indicators=False,
        save_logfile=False,
        show_progress_bar=True,
    )

    trades_df = strategy.broker._trade_event_log_df # noqa
    filled_orders = trades_df[(trades_df["status"] == "fill")]
    print(
        f"\nfilled_orders:\n"
        f"{filled_orders[['time','symbol','type','side','status', 'price', 'filled_quantity', 'trade_cost']]}"
    )<|MERGE_RESOLUTION|>--- conflicted
+++ resolved
@@ -1,13 +1,10 @@
 from datetime import datetime
+import logging
+from decimal import Decimal
 
 from lumibot.components.configs_helper import ConfigsHelper
 from lumibot.credentials import IS_BACKTESTING
 from lumibot.example_strategies.drift_rebalancer import DriftRebalancer
-<<<<<<< HEAD
-from lumibot.components.drift_rebalancer_logic import DriftType
-from lumibot.entities import Order, Asset
-from lumibot.traders.debug_log_trader import DebugLogTrader
-=======
 from lumibot.backtesting import AlpacaBacktesting, PandasDataBacktesting
 from lumibot.credentials import ALPACA_CONFIG
 
@@ -19,70 +16,25 @@
 by a certain threshold. The strategy will sell the assets that has drifted the most and buy the
 assets that has drifted the least to bring the portfolio back to the target weights.
 """
->>>>>>> f9e04845
 
 
 if __name__ == "__main__":
 
-<<<<<<< HEAD
-    parameters = {
-        "market": "24/7",
-        "sleeptime": "1D",
-        "drift_type": DriftType.ABSOLUTE,
-        "drift_threshold": "0.05",  # 5%
-        "order_type": Order.OrderType.LIMIT,
-        "acceptable_slippage": "0.005",  # 50 BPS
-        "fill_sleeptime": 15,
-        "shorting": False,
-        "fractional_shares": True,
-        "only_rebalance_drifted_assets": False,
-
-    }
-=======
     configs_helper = ConfigsHelper(configs_folder="example_strategies")
     parameters = configs_helper.load_config("crypto_50_50_config")
 
     if not IS_BACKTESTING:
         print("This strategy is not meant to be run live. Please set IS_BACKTESTING to True.")
         exit()
->>>>>>> f9e04845
 
     if not ALPACA_CONFIG:
         print("This strategy requires an ALPACA_CONFIG config file to be set.")
         exit()
 
-<<<<<<< HEAD
-        # Backtesting crypto using yahoo means we need to use stock assets.
-        parameters["portfolio_weights"] = [
-            {
-                "base_asset": Asset(symbol='BTC-USD', asset_type='stock'),
-                "weight": Decimal("0.5")
-            },
-            {
-                "base_asset": Asset(symbol='ETH-USD', asset_type='stock'),
-                "weight": Decimal("0.5")
-            }
-        ]
-        results = DriftRebalancer.backtest(
-            YahooDataBacktesting,
-            backtesting_start,
-            backtesting_end,
-            benchmark_asset="SPY",
-            parameters=parameters,
-            show_plot=True,
-            show_tearsheet=True,
-            save_tearsheet=False,
-            show_indicators=False,
-            save_logfile=False,
-            show_progress_bar=True,
-            include_cash_positions=True,
-            trader_class=DebugLogTrader
-=======
     if not ALPACA_CONFIG['PAPER']:
         print(
             "Even though this is a backtest, and only uses the alpaca keys for the data source"
             "you should use paper keys."
->>>>>>> f9e04845
         )
         exit()
 
