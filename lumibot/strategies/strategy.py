--- conflicted
+++ resolved
@@ -4109,51 +4109,6 @@
         # Send the results text to Discord
         self.send_result_text_to_discord(returns_text, portfolio_value, cash)
 
-<<<<<<< HEAD
-    def get_stats_from_database(self, stats_table_name):
-        # Create a database connection
-        if not hasattr(self, 'db_engine') or not self.db_engine:
-            self.db_engine = create_engine(self.db_connection_str)
-
-        # Check if the table exists
-        if not inspect(self.db_engine).has_table(stats_table_name):
-            # Log that the table does not exist and we are creating it
-            self.logger.info(f"Table {stats_table_name} does not exist. Creating it now.")
-
-            # Get the current time in New York
-            ny_tz = pytz.timezone("America/New_York")
-
-            # Get the datetime
-            now = datetime.datetime.now(ny_tz)
-
-            # Create an empty stats dataframe
-            stats_new = pd.DataFrame(
-                {
-                    "id": [str(uuid.uuid4())],
-                    "datetime": [now],
-                    "portfolio_value": [0.0],  # Default or initial value
-                    "cash": [0.0],             # Default or initial value
-                    "strategy_id": ["INITIAL VALUE"],  # Default or initial value
-                }
-            )
-            # Create the table by saving this empty DataFrame to the database
-            stats_new.to_sql(stats_table_name, self.db_engine, if_exists='replace', index=False)
-
-        # Load the stats dataframe from the database
-        stats_df = pd.read_sql_table(stats_table_name, self.db_engine)
-
-        return stats_df
-
-    def to_sql(self, stats_df, stats_table_name, connection_string, if_exists, index):
-        # Save the stats to the database
-        stats_df.to_sql(
-            stats_table_name,
-            connection_string,
-            if_exists=if_exists,
-            index=index,
-        )
-
-=======
     def get_stats_from_database(self, stats_table_name, retries=5, delay=5):
         attempt = 0
         while attempt < retries:
@@ -4220,7 +4175,6 @@
                     self.logger.error("Max retries reached for to_sql. Failing operation.")
                     raise
     
->>>>>>> 79b9a60b
     def backup_variables_to_db(self):
         if not hasattr(self, "db_connection_str") or self.db_connection_str is None or not self.should_backup_variables_to_database:
             return
@@ -4545,12 +4499,7 @@
 
         else:
             # Log that we are not sending the account summary to Discord
-<<<<<<< HEAD
-            self.logger.info(
-                f"Not sending account summary to Discord because it has not been at least 24 hours since the last account summary. Last account summary was at: {self.last_account_summary_dt}")
-=======
             self.logger.info(f"Not sending account summary to Discord because it has not been at least 24 hours since the last account summary. It is currently {now} and the last account summary was at: {self.last_account_summary_dt}, which was {time_since_last_account_summary} ago.")
->>>>>>> 79b9a60b
 
             # Return False because we should not send the account summary to Discord
             return False