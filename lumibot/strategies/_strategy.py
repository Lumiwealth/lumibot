--- conflicted
+++ resolved
@@ -126,16 +126,6 @@
 class _Strategy:
     @staticmethod
     def _normalize_backtest_datetime(value):
-<<<<<<< HEAD
-        """Return timezone-aware datetime for backtest boundaries.
-
-        Naive datetimes are localized to the LumiBot default timezone; timezone-aware
-        values are preserved as-is so downstream data sources receive the intended tz.
-        """
-        if value is None:
-            return None
-        return to_datetime_aware(value)
-=======
         """Ensure backtest boundary datetimes are timezone-aware.
 
         Naive datetimes are localized to the LumiBot default timezone; timezone-aware
@@ -148,7 +138,6 @@
         ):
             return to_datetime_aware(value)
         return value
->>>>>>> 940a61b9
 
     @property
     def is_backtesting(self) -> bool:
