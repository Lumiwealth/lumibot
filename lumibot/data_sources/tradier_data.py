import logging
from collections import defaultdict
from datetime import datetime, date, timedelta

import pandas as pd

<<<<<<< HEAD
from lumibot import LUMIBOT_DEFAULT_PYTZ
=======
from lumibot import LUMIBOT_DEFAULT_TIMEZONE
>>>>>>> ef50e385
from lumibot.entities import Asset, Bars
from lumibot.tools.helpers import create_options_symbol, parse_timestep_qty_and_unit, get_trading_days
from lumiwealth_tradier import Tradier

from .data_source import DataSource

class TradierAPIError(Exception):
    pass

class TradierData(DataSource):

    MIN_TIMESTEP = "minute"
    SOURCE = "Tradier"
    TIMESTEP_MAPPING = [
        {
            "timestep": "tick",
            "representations": [
                "tick",
            ],
        },
        {
            "timestep": "minute",
            "representations": [
                "minute",
            ],
        },
        {
            "timestep": "day",
            "representations": [
                "daily",
            ],
        },
        {
            "timestep": "week",
            "representations": [
                "weekly",
            ],
        },
        {
            "timestep": "month",
            "representations": [
                "monthly",
            ],
        },
    ]

    def __init__(self, account_number, access_token, paper=True, max_workers=20, delay=None):
        super().__init__(api_key=access_token, delay=delay)
        self._account_number = account_number
        self._paper = paper
        self.max_workers = min(max_workers, 50)
        self.tradier = Tradier(account_number, access_token, paper)

    def get_chains(self, asset: Asset, quote: Asset = None, exchange: str = None):
        """
        Obtains option chain information for the asset (stock) from each
        of the exchanges the options trade on and returns a dictionary
        for each exchange.

        Parameters
        ----------
        asset : Asset
            The asset to get the option chains for
        quote : Asset | None
            The quote asset to get the option chains for
        exchange: str | None
            The exchange to get the option chains for

        Returns
        -------
        dictionary of dictionary
            Format:
            - `Multiplier` (str) eg: `100`
            - 'Chains' - paired Expiration/Strike info to guarentee that the strikes are valid for the specific
                         expiration date.
                         Format:
                           chains['Chains']['CALL'][exp_date] = [strike1, strike2, ...]
                         Expiration Date Format: 2023-07-31
        """
        df_chains = self.tradier.market.get_option_expirations(asset.symbol)
        if not isinstance(df_chains, pd.DataFrame) or df_chains.empty:
            raise LookupError(f"Could not find Tradier option chains for {asset.symbol}")

        # Tradier doesn't report multiple exchanges, just use SMART
        multiplier = int(df_chains.contract_size.mode()[0])  # Use most common, should always be 100
        chains = {"Multiplier": multiplier, "Exchange": "unknown",
                  "Chains": {"CALL": defaultdict(list), "PUT": defaultdict(list)}}
        for row in df_chains.reset_index().to_dict("records"):
            exp_date = row["date"].strftime('%Y-%m-%d')
            chains["Chains"]["CALL"][exp_date] = row["strikes"]
            chains["Chains"]["PUT"][exp_date] = row["strikes"]

        return chains

    def get_chain_full_info(self, asset: Asset, expiry: str, chains=None, underlying_price=float, risk_free_rate=float,
                            strike_min=None, strike_max=None) -> pd.DataFrame:
        """
        Get the full chain information for an option asset, including: greeks, bid/ask, open_interest, etc. For
        brokers that do not support this, greeks will be calculated locally. For brokers like Tradier this function
        is much faster as only a single API call can be done to return the data for all options simultaneously.

        Parameters
        ----------
        asset : Asset
            The option asset to get the chain information for.
        expiry : str | datetime.datetime | datetime.date
            The expiry date of the option chain.
        chains : dict
            The chains dictionary created by `get_chains` method. This is used
            to get the list of strikes needed to calculate the greeks.
        underlying_price : float
            Price of the underlying asset.
        risk_free_rate : float
            The risk-free rate used in interest calculations.
        strike_min : float
            The minimum strike price to return in the chain. If None, will return all strikes.
            This is not necessary for Tradier as all option data is returned in a single query.
        strike_max : float
            The maximum strike price to return in the chain. If None, will return all strikes.
            This is not necessary for Tradier as all option data is returned in a single query.

        Returns
        -------
        pd.DataFrame
            A DataFrame containing the full chain information for the option asset. Greeks columns will be named as
            'greeks.delta', 'greeks.theta', etc.
        """
        df = self.tradier.market.get_option_chains(asset.symbol, expiry, greeks=True)

        # Filter the dataframe by strike_min and strike_max
        if strike_min is not None:
            df = df[df.strike >= strike_min]
        if strike_max is not None:
            df = df[df.strike <= strike_max]

        return df

    def get_historical_prices(
        self, asset, length, timestep="", timeshift=None, quote=None, exchange=None, include_after_hours=True
    ):
        """
        Get bars for a given asset

        Parameters
        ----------
        asset : Asset
            The asset to get the bars for.
        length : int
            The number of bars to get.
        timestep : str
            The timestep to get the bars at. For example, "minute" or "day".
        timeshift : datetime.timedelta
            The amount of time to shift the bars by. For example, if you want the bars from 1 hour ago to now,
            you would set timeshift to 1 hour.
        quote : Asset
            The quote asset to get the bars for.
        exchange : str
            The exchange to get the bars for.
        include_after_hours : bool
            Whether to include after hours data.
        """

        timestep = timestep if timestep else self.MIN_TIMESTEP

        # Parse the timestep
        timestep_qty, timestep_unit = parse_timestep_qty_and_unit(timestep)

        parsed_timestep_unit = self._parse_source_timestep(timestep_unit, reverse=True)

        if asset.asset_type == "option":
            symbol = create_options_symbol(
                asset.symbol,
                asset.expiration,
                asset.right,
                asset.strike,
            )
        else:
            symbol = asset.symbol

        end_date = datetime.now()

        # Use pytz to get the US/Eastern timezone
        eastern = LUMIBOT_DEFAULT_PYTZ

        # Convert datetime object to US/Eastern timezone
        end_date = end_date.astimezone(eastern)

        # Calculate the end date
        if timeshift:
            end_date = end_date - timeshift

        # Calculate the start date
        td, _ = self.convert_timestep_str_to_timedelta(timestep)
        start_date = end_date - (td * length)

        if timestep == 'day' and timeshift is None:
            # What we really want is the last n bars, not the bars from the last n days.
            # get twice as many days as we need to ensure we get enough bars, then add 3 days for long weekends
            tcal_start_date = end_date - (td * length * 2 + timedelta(days=3))
            trading_days = get_trading_days(market='NYSE', start_date=tcal_start_date, end_date=end_date)
            # Filer out trading days when the market_open is after the end_date
            trading_days = trading_days[trading_days['market_open'] < end_date]
            # Now, start_date is the length bars before the last trading day
            start_date = trading_days.index[-length]

        # Check what timestep we are using, different endpoints are required for different timesteps
        try:
            if parsed_timestep_unit == "minute":
                df = self.tradier.market.get_timesales(
                    symbol,
                    interval=timestep_qty,
                    start_date=start_date,
                    end_date=end_date,
                    session_filter="all" if include_after_hours else "open",
                )
            else:
                df = self.tradier.market.get_historical_quotes(
                    symbol,
                    interval=parsed_timestep_unit,
                    start_date=start_date,
                    end_date=end_date,
                    session_filter="all" if include_after_hours else "open",
                )
        except Exception as e:
            logging.error(f"Error getting historical prices for {symbol}: {e}")
            return None

        # Drop the "time" and "timestamp" columns if they exist
        if "time" in df.columns:
            df = df.drop(columns=["time"])
        if "timestamp" in df.columns:
            df = df.drop(columns=["timestamp"])

<<<<<<< HEAD
        # if type of index is date, convert it to timestamp with timezone info of "America/New_York"
        if isinstance(df.index[0], date):
            df.index = pd.to_datetime(df.index).tz_localize(LUMIBOT_DEFAULT_PYTZ)
=======
        # If the index contains date objects, convert and handle timezone
        if isinstance(df.index[0], date):  # Check if the index contains date objects
            df.index = pd.to_datetime(df.index)  # Always ensure it's a DatetimeIndex

            # Check if the index is timezone-naive or already timezone-aware
            if df.index.tz is None:  # Naive index, localize to America/New_York
                df.index = df.index.tz_localize(LUMIBOT_DEFAULT_TIMEZONE)
            else:  # Already timezone-aware, convert to America/New_York
                df.index = df.index.tz_convert(LUMIBOT_DEFAULT_TIMEZONE)
>>>>>>> ef50e385

        # Convert the dataframe to a Bars object
        bars = Bars(df, self.SOURCE, asset, raw=df, quote=quote)

        return bars

    def get_last_price(self, asset, quote=None, exchange=None):
        """
        This function returns the last price of an asset.
        Parameters
        ----------
        asset: Asset
            The asset to get the last price for
        quote: Asset
            The quote asset to get the last price for (currently not used for Tradier)
        exchange: str
            The exchange to get the last price for (currently not used for Tradier)

        Returns
        -------
        float
           Price of the asset
        """

        symbol = None
        try:
            if asset.asset_type == "option":
                symbol = create_options_symbol(
                    asset.symbol,
                    asset.expiration,
                    asset.right,
                    asset.strike,
                )
            elif asset.asset_type == "index":
                symbol = f"I:{asset.symbol}"
            else:
                symbol = asset.symbol

            price = self.tradier.market.get_last_price(symbol)
            return price

        except Exception as e:
            logging.error(f"Error getting last price for {symbol or asset.symbol}: {e}")
            return None

    def get_quote(self, asset, quote=None, exchange=None):
        """
        This function returns the quote of an asset.
        Parameters
        ----------
        asset: Asset
            The asset to get the quote for
        quote: Asset
            The quote asset to get the quote for (currently not used for Tradier)
        exchange: str
            The exchange to get the quote for (currently not used for Tradier)

        Returns
        -------
        dict
           Quote of the asset
        """

        if asset.asset_type == "option":
            symbol = create_options_symbol(
                asset.symbol,
                asset.expiration,
                asset.right,
                asset.strike,
            )
        else:
            symbol = asset.symbol

        quotes_df = self.tradier.market.get_quotes([symbol])

        # If the dataframe is empty, return an empty dictionary
        if quotes_df is None or quotes_df.empty:
            return {}
        
        # Get the quote from the dataframe and convert it to a dictionary
        quote = quotes_df.iloc[0].to_dict()

        # Return the quote
        return quote

    def query_greeks(self, asset: Asset):
        """
        This function returns the greeks of an option as reported by the Tradier API.

        Parameters
        ----------
        asset : Asset
            The option asset to get the greeks for.

        Returns
        -------
        dict
            A dictionary containing the greeks of the option.
        """
        greeks = {}
        stock_symbol = asset.symbol
        expiration = asset.expiration
        option_symbol = create_options_symbol(stock_symbol, expiration, asset.right, asset.strike)
        df_chains = self.tradier.market.get_option_chains(stock_symbol, expiration, greeks=True)
        df = df_chains[df_chains["symbol"] == option_symbol]
        if df.empty:
            return {}

        for col in [x for x in df.columns if 'greeks' in x]:
            greek_name = col.replace('greeks.', '')
            greeks[greek_name] = df[col].iloc[0]
        return greeks<|MERGE_RESOLUTION|>--- conflicted
+++ resolved
@@ -4,11 +4,7 @@
 
 import pandas as pd
 
-<<<<<<< HEAD
-from lumibot import LUMIBOT_DEFAULT_PYTZ
-=======
-from lumibot import LUMIBOT_DEFAULT_TIMEZONE
->>>>>>> ef50e385
+from lumibot import LUMIBOT_DEFAULT_PYTZ, LUMIBOT_DEFAULT_TIMEZONE
 from lumibot.entities import Asset, Bars
 from lumibot.tools.helpers import create_options_symbol, parse_timestep_qty_and_unit, get_trading_days
 from lumiwealth_tradier import Tradier
@@ -242,11 +238,6 @@
         if "timestamp" in df.columns:
             df = df.drop(columns=["timestamp"])
 
-<<<<<<< HEAD
-        # if type of index is date, convert it to timestamp with timezone info of "America/New_York"
-        if isinstance(df.index[0], date):
-            df.index = pd.to_datetime(df.index).tz_localize(LUMIBOT_DEFAULT_PYTZ)
-=======
         # If the index contains date objects, convert and handle timezone
         if isinstance(df.index[0], date):  # Check if the index contains date objects
             df.index = pd.to_datetime(df.index)  # Always ensure it's a DatetimeIndex
@@ -256,7 +247,6 @@
                 df.index = df.index.tz_localize(LUMIBOT_DEFAULT_TIMEZONE)
             else:  # Already timezone-aware, convert to America/New_York
                 df.index = df.index.tz_convert(LUMIBOT_DEFAULT_TIMEZONE)
->>>>>>> ef50e385
 
         # Convert the dataframe to a Bars object
         bars = Bars(df, self.SOURCE, asset, raw=df, quote=quote)
