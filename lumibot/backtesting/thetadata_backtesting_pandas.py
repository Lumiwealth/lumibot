--- conflicted
+++ resolved
@@ -569,7 +569,6 @@
         requested_length = max(length, 1)
         requested_start = self._normalize_default_timezone(start_datetime)
         window_start = self._normalize_default_timezone(self.datetime_start - START_BUFFER)
-<<<<<<< HEAD
         if requested_start is None:
             requested_start = window_start
         elif asset_separated.asset_type != "option" and window_start is not None and window_start < requested_start:
@@ -593,24 +592,12 @@
             except Exception:
                 pass
 
-        if ts_unit == "day":
-            try:
-                end_date_source = end_anchor if asset_separated.asset_type == "option" else self.datetime_end
-                end_date = end_date_source.date() if hasattr(end_date_source, "date") else end_date_source
-            except Exception:
-                end_date = end_anchor if asset_separated.asset_type == "option" else self.datetime_end
-=======
-        if requested_start is None or (window_start is not None and window_start < requested_start):
-            requested_start = window_start
-        start_threshold = requested_start + START_BUFFER if requested_start is not None else None
-        start_for_fetch = requested_start or start_datetime
-        # Always target full backtest coverage on first fetch; reuse thereafter
-        if ts_unit == "day":
-            try:
-                end_date = self.datetime_end.date() if hasattr(self.datetime_end, "date") else self.datetime_end
-            except Exception:
-                end_date = self.datetime_end
->>>>>>> 96e40cf7
+            if ts_unit == "day":
+                try:
+                    end_date_source = end_anchor if asset_separated.asset_type == "option" else self.datetime_end
+                    end_date = end_date_source.date() if hasattr(end_date_source, "date") else end_date_source
+                except Exception:
+                    end_date = end_anchor if asset_separated.asset_type == "option" else self.datetime_end
             end_requirement = datetime.combine(end_date, datetime.max.time())
             try:
                 end_requirement = self.tzinfo.localize(end_requirement)
@@ -618,11 +605,7 @@
                 end_requirement = end_requirement.replace(tzinfo=getattr(self, "tzinfo", None))
             end_requirement = self.to_default_timezone(end_requirement) if hasattr(self, "to_default_timezone") else end_requirement
         else:
-<<<<<<< HEAD
             end_requirement = end_anchor if asset_separated.asset_type == "option" else self._normalize_default_timezone(self.datetime_end)
-=======
-            end_requirement = self._normalize_default_timezone(self.datetime_end)
->>>>>>> 96e40cf7
         # Align day requests to the last known trading day before datetime_end to avoid off-by-one churn.
         if ts_unit == "day":
             try:
@@ -1135,7 +1118,6 @@
             datastyle="ohlc",
             include_after_hours=True,  # Default to True for extended hours data
             preserve_full_history=True,
-<<<<<<< HEAD
             # Day bars use Theta's EOD endpoint which can return `close=0` on days with no trades.
             # For options we still need NBBO (bid/ask) so `get_quote()` and ThetaData option
             # mark-to-market / fill logic can price illiquid days even when there are no trades.
@@ -1144,8 +1126,6 @@
                 and ts_unit == "day"
                 and getattr(asset_separated, "asset_type", None) == "option"
             ),
-=======
->>>>>>> 96e40cf7
         )
 
         if df_ohlc is None or df_ohlc.empty:
@@ -1476,14 +1456,10 @@
                     data_end_candidate,
                 ) = _process_frame(merged_df)
         data = Data(asset_separated, cleaned_df, timestep=ts_unit, quote=quote_asset)
-<<<<<<< HEAD
         # For minute data we want strict cache boundary enforcement so missing bars force a refresh.
         # For daily data, the backtester queries intraday timestamps (09:30/16:00) while the latest
         # completed daily bar represents the prior session; allow Data.check_data's tolerance window.
         data.strict_end_check = ts_unit != "day"
-=======
-        data.strict_end_check = True
->>>>>>> 96e40cf7
         logger.debug(
             "[THETA][DEBUG][DATA_OBJ] asset=%s/%s (%s) rows=%s idx_min=%s idx_max=%s placeholders=%s ffilled=%s",
             asset_separated,
@@ -1616,7 +1592,6 @@
             meta.get("placeholders"),
         )
         if end_requirement is not None:
-<<<<<<< HEAD
             is_option_asset = str(getattr(asset_separated, "asset_type", "")).lower() == "option"
             if coverage_end is None:
                 if is_option_asset:
@@ -1634,19 +1609,6 @@
                     f"[THETA][COVERAGE][NO_END] asset={asset_separated}/{quote_asset} ({ts_unit}) has no end timestamp "
                     f"while target_end={end_requirement}; refusing to proceed for non-option asset."
                 )
-=======
-            if coverage_end is None:
-                # Log warning but don't crash - data gaps are normal for options that don't trade every day
-                logger.warning(
-                    "[THETA][COVERAGE][NO_END] asset=%s/%s (%s) has no end timestamp while target_end=%s; "
-                    "continuing with available data",
-                    asset_separated,
-                    quote_asset,
-                    ts_unit,
-                    end_requirement,
-                )
-                return  # Continue without crashing
->>>>>>> 96e40cf7
             # For both day and minute data, compare at the date level.
             # Minute data legitimately ends at end of after-hours trading (not midnight),
             # so comparing full timestamps would fail incorrectly.
@@ -1675,7 +1637,6 @@
                     end_requirement,
                 )
             if coverage_end_cmp < end_requirement_cmp and days_behind > END_TOLERANCE_DAYS:
-<<<<<<< HEAD
                 if is_option_asset:
                     # Data gaps are normal for options that don't trade every day.
                     logger.warning(
@@ -1721,44 +1682,6 @@
                     f"[THETA][COVERAGE][TAIL_PLACEHOLDER] asset={asset_separated}/{quote_asset} ({ts_unit}) ends with placeholders "
                     f"(target_end={end_requirement}); refusing to proceed for non-option asset."
                 )
-=======
-                # Log warning but don't crash - data gaps are normal for options that don't trade every day
-                # The asset may not have traded during this period, which is fine - continue with available data
-                logger.warning(
-                    "[THETA][COVERAGE][GAP] asset=%s/%s (%s) coverage_end=%s target_end=%s rows=%s placeholders=%s days_behind=%s; "
-                    "continuing with available data (data gaps are normal for illiquid options)",
-                    asset_separated,
-                    quote_asset,
-                    ts_unit,
-                    coverage_end,
-                    end_requirement,
-                    meta.get("rows"),
-                    meta.get("placeholders"),
-                    days_behind,
-                )
-                logger.debug(
-                    "[THETA][COVERAGE][GAP][DIAGNOSTICS] requested_start=%s start_for_fetch=%s data_start=%s data_end=%s requested_length=%s prefetch_complete=%s",
-                    requested_start,
-                    start_for_fetch,
-                    meta.get("data_start"),
-                    meta.get("data_end"),
-                    requested_length,
-                    meta.get("prefetch_complete"),
-                )
-                # Don't raise - just continue with available data
-        if meta.get("tail_placeholder") and not meta.get("tail_missing_permanent"):
-            # Log warning but don't crash - placeholders at the end mean the asset didn't trade
-            # for those dates, which is normal for options. Continue with available data.
-            logger.warning(
-                "[THETA][COVERAGE][TAIL_PLACEHOLDER] asset=%s/%s (%s) ends with placeholders (target_end=%s); "
-                "continuing with available data (asset may not have traded during this period)",
-                asset_separated,
-                quote_asset,
-                ts_unit,
-                end_requirement,
-            )
-            # Don't raise - just continue with available data
->>>>>>> 96e40cf7
         if legacy_key not in self._dataset_metadata:
             try:
                 self._dataset_metadata[legacy_key] = self._dataset_metadata.get(canonical_key, {})
@@ -1789,26 +1712,6 @@
         exchange=None,
         include_after_hours=True,
     ):
-<<<<<<< HEAD
-        # ThetaData day-mode backtests frequently trigger accidental intraday requests
-        # (e.g., helper methods defaulting to minute bars). In day mode we silently
-        # align any minute/hour/second requests to day bars to avoid unnecessary
-        # downloads and coverage errors.
-        current_mode = getattr(self, "_timestep", None)
-        requested_timestep = (
-            (timestep or "minute").lower()
-            if isinstance(timestep, str) or timestep is None
-            else timestep
-        )
-        if current_mode == "day" and requested_timestep in {"minute", "hour", "second"}:
-            logger.debug(
-                "[THETA][DEBUG][TIMESTEP_ALIGN] Aligning %s request to day mode for asset=%s length=%s",
-                requested_timestep,
-                asset,
-                length,
-            )
-            timestep = "day"
-=======
         # When timestep is not explicitly specified, align to the current backtesting mode
         # to avoid accidental minute-for-day fallback. Explicit minute/hour requests are
         # allowed - if a strategy explicitly asks for minute data, that's intentional.
@@ -1820,7 +1723,6 @@
                 asset,
                 length,
             )
->>>>>>> 96e40cf7
         dt = self.get_datetime()
         requested_length = self.estimate_requested_length(length, timestep=timestep)
         logger.debug(
@@ -1917,18 +1819,9 @@
                 start_date = start_day.date() if hasattr(start_day, "date") else current_date - timedelta(days=365)
                 end_date = end_day.date() if hasattr(end_day, "date") else current_date
                 try:
-<<<<<<< HEAD
-                    events = thetadata_helper._get_theta_dividends(asset, start_date, end_date)
-                    # Also fetch splits to adjust dividend amounts
-                    # IMPORTANT: Use splits up to today's date, not the backtest end date.
-                    # We normalize price/dividend series to today's share units (Yahoo-style split adjustment),
-                    # so dividends must be adjusted by all future splits as well.
-                    splits = thetadata_helper._get_theta_splits(asset, start_date, date.today())
-=======
                     events = thetadata_helper._get_theta_dividends(asset, start_date, end_date, self._username, self._password)
                     # Also fetch splits to adjust dividend amounts
                     splits = thetadata_helper._get_theta_splits(asset, start_date, end_date, self._username, self._password)
->>>>>>> 96e40cf7
 
                     # Build cumulative split factor map (for each date, what factor to divide by)
                     if splits is not None and not splits.empty:
@@ -2009,7 +1902,6 @@
         dt = self.get_datetime()
         # In day mode, use day data for price lookups instead of defaulting to minute.
         # This prevents unnecessary minute data downloads at end of day-mode backtests.
-<<<<<<< HEAD
         # FIX (2025-12-12): Also check if we're effectively in day mode by looking at existing data
         # or the data store. This fixes options not getting day data when _timestep hasn't been set yet.
         current_mode = getattr(self, "_timestep", None)
@@ -2023,24 +1915,14 @@
 
         if current_mode == "day" and timestep == "minute":
             timestep = "day"
-            logger.info(
-=======
-        current_mode = getattr(self, "_timestep", None)
-        if current_mode == "day" and timestep == "minute":
-            timestep = "day"
             logger.debug(
->>>>>>> 96e40cf7
                 "[THETA][DEBUG][TIMESTEP_ALIGN] get_last_price aligned from minute to day for asset=%s",
                 asset,
             )
 
-<<<<<<< HEAD
         # Trade-only: do not require quote columns. Quotes are used explicitly via get_quote()/snapshots
         # for mark-to-market and fills, never via get_last_price().
         self._update_pandas_data(asset, quote, sample_length, timestep, dt, require_quote_data=False)
-=======
-        self._update_pandas_data(asset, quote, sample_length, timestep, dt, require_quote_data=True)
->>>>>>> 96e40cf7
         _, ts_unit = self.get_start_datetime_and_ts_unit(
             sample_length, timestep, dt, start_buffer=START_BUFFER
         )
@@ -2175,7 +2057,6 @@
         dt = self.get_datetime()
         # In day mode, use day data for price snapshots instead of defaulting to minute.
         # This prevents unnecessary minute data downloads at end of day-mode backtests.
-<<<<<<< HEAD
         # FIX (2025-12-12): Also check if any existing data uses "day" timestep to detect day mode
         current_mode = getattr(self, "_timestep", None)
 
@@ -2185,17 +2066,12 @@
                 if hasattr(data, "timestep") and data.timestep == "day":
                     current_mode = "day"
                     break
-
-=======
-        current_mode = getattr(self, "_timestep", None)
->>>>>>> 96e40cf7
         if current_mode == "day" and timestep == "minute":
             timestep = "day"
             logger.debug(
                 "[THETA][DEBUG][TIMESTEP_ALIGN] get_price_snapshot aligned from minute to day for asset=%s",
                 asset,
             )
-<<<<<<< HEAD
         asset_for_check = asset[0] if isinstance(asset, tuple) else asset
         require_quote_data = getattr(asset_for_check, "asset_type", None) == "option"
         self._update_pandas_data(
@@ -2206,9 +2082,6 @@
             dt,
             require_quote_data=require_quote_data,
         )
-=======
-        self._update_pandas_data(asset, quote, sample_length, timestep, dt)
->>>>>>> 96e40cf7
         _, ts_unit = self.get_start_datetime_and_ts_unit(
             sample_length, timestep, dt, start_buffer=START_BUFFER
         )
@@ -2387,7 +2260,6 @@
         """
         dt = self.get_datetime()
 
-<<<<<<< HEAD
         # FIX (2025-12-12): In day mode, use day data for quote lookups instead of minute.
         # This prevents 472 (no data) errors when ThetaData doesn't have minute quote data
         # for historical options, but does have EOD data.
@@ -2402,13 +2274,11 @@
 
         if current_mode == "day" and timestep == "minute":
             timestep = "day"
-            logger.info(
+            logger.debug(
                 "[THETA][DEBUG][TIMESTEP_ALIGN] get_quote aligned from minute to day for asset=%s",
                 getattr(asset, "symbol", asset) if not isinstance(asset, str) else asset,
             )
 
-=======
->>>>>>> 96e40cf7
         # Log quote request details for debugging (options vs other assets)
         if hasattr(asset, 'asset_type') and asset.asset_type == Asset.AssetType.OPTION:
             logger.debug(
