--- conflicted
+++ resolved
@@ -542,11 +542,6 @@
         """process an occurred trading event and update the
         corresponding order"""
         if self._hold_trade_events and not self.IS_BACKTESTING_BROKER:
-<<<<<<< HEAD
-            self._held_trades.append((stored_order, type_event, price, filled_quantity,
-                                      multiplier,))
-            return
-=======
             self._held_trades.append(
                 (
                     stored_order,
@@ -556,7 +551,7 @@
                     multiplier,
                 )
             )
->>>>>>> 4b54e1c6
+            return
 
         # for fill and partial_fill events, price and filled_quantity must be specified
         if type_event in [self.FILLED_ORDER, self.PARTIALLY_FILLED_ORDER] and (
