--- conflicted
+++ resolved
@@ -19,11 +19,7 @@
 
 setuptools.setup(
     name="lumibot",
-<<<<<<< HEAD
-    version="2.1.9",
-=======
     version="2.2.0",
->>>>>>> 731449d8
     author="Robert Grzesik",
     author_email="rob@lumiwealth.com",
     description="Trading Framework",
