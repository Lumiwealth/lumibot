import os
import pytest
from unittest.mock import MagicMock

from lumibot.entities import Asset, Order
from lumibot.brokers.alpaca import Alpaca
from lumibot.data_sources.alpaca_data import AlpacaData
from lumibot.example_strategies.stock_buy_and_hold import BuyAndHold

from datetime import datetime, timedelta

import math
import unittest


# Fake credentials, they do not need to be real
ALPACA_CONFIG = {  # Paper trading!
    # Put your own Alpaca key here:
<<<<<<< HEAD
    "API_KEY": "PK6Q6HBUH97A8CO3Y6W2",
    # Put your own Alpaca secret here:
    "API_SECRET": "7GbAGWUyFehoWiPe1xLUUtTsaTZQMQLUMuGQOlKA",
=======
    "API_KEY": os.getenv("ALPACA_API_KEY_PAPER", None),
    # Put your own Alpaca secret here:
    "API_SECRET": os.getenv("ALPACA_API_SECRET_PAPER", None),
>>>>>>> f29c073e
    # If you want to use real money you must change this to False
    "PAPER": True,
}

def next_friday(date):
    days_until_friday = (4 - date.weekday() + 7) % 7
    days_until_friday = 7 if days_until_friday == 0 else days_until_friday

<<<<<<< HEAD
    return date + timedelta(days=days_until_friday+7)

class TestAlpacaBroker(unittest.TestCase):

    @classmethod
    def setUpClass(self):
        self.broker = Alpaca(ALPACA_CONFIG)
=======
@pytest.mark.skipif(
        not ALPACA_CONFIG['API_KEY'] or not ALPACA_CONFIG['API_SECRET'],
        reason="This test requires an alpaca API key"
    )
@pytest.mark.skipif(
    ALPACA_CONFIG['API_KEY'] == '<your key here>',
    reason="This test requires an alpaca API key"
)
class TestAlpacaBroker:
>>>>>>> f29c073e

    def test_initialize_broker_legacy(self):
        """
        This test to make sure the legacy way of initializing the broker still works.
        """
        strategy = BuyAndHold(
            broker=self.broker,
        )

        # Assert that strategy.broker is the same as broker
        assert strategy.broker == self.broker

        # Assert that strategy.data_source is AlpacaData object
        assert isinstance(strategy.broker.data_source, AlpacaData)

    def test_submit_order_calls_conform_order(self):
        self.broker._conform_order = MagicMock()
        order = Order(asset=Asset("SPY"), quantity=10, side="buy", strategy='abc')
        self.broker.submit_order(order=order)
        self.broker._conform_order.assert_called_once()

    def test_limit_order_conforms_when_limit_price_gte_one_dollar(self):
        order = Order(asset=Asset("SPY"), quantity=10, side="buy", limit_price=1.123455, strategy='abc')
        self.broker._conform_order(order)
        assert order.limit_price == 1.12

    def test_limit_order_conforms_when_limit_price_lte_one_dollar(self):
        order = Order(asset=Asset("SPY"), quantity=10, side="buy", limit_price=0.12345, strategy='abc')
        self.broker._conform_order(order)
        assert order.limit_price == 0.1235

    def test_mulitleg_options_order_spread(self):
        porders = self.broker._pull_all_orders('test', None)

        spy_price = self.broker.get_last_price(asset='SPY')
        dte = next_friday(datetime.now())
        basset = Asset('SPY', Asset.AssetType.OPTION, expiration=dte, strike=math.floor(spy_price), right='CALL')
        sasset = Asset('SPY', Asset.AssetType.OPTION, expiration=dte, strike=math.floor(spy_price) + 2, right='CALL')
        orders = [
            Order(strategy='test', asset=basset, quantity=1, type='limit', limit_price=0.01, side="buy"), 
            Order(strategy='test', asset=sasset, quantity=1, side="sell", limit_price=0.01, type='limit')
        ]
        self.broker.submit_orders(orders, is_multileg=True)

        orders = self.broker._pull_all_orders('test', None)
        oids = {o.identifier for o in porders}
        orders = [o for o in orders if o.identifier not in oids]
        assert len(orders) == 1
        o = orders[0]
        assert sum([o.asset.right == 'CALL' and o.asset.symbol == 'SPY' for o in o.child_orders]) == 2

    def test_mulitleg_options_order_condor(self):
        porders = self.broker._pull_all_orders('test', None)

        spy_price = self.broker.get_last_price(asset='SPY')
        dte = next_friday(datetime.now())
        basset = Asset('SPY', Asset.AssetType.OPTION, expiration=dte, strike=math.floor(spy_price), right='CALL')
        sasset = Asset('SPY', Asset.AssetType.OPTION, expiration=dte, strike=math.floor(spy_price) - 3, right='CALL')
        b1asset = Asset('SPY', Asset.AssetType.OPTION, expiration=dte, strike=math.floor(spy_price), right='PUT')
        s1asset = Asset('SPY', Asset.AssetType.OPTION, expiration=dte, strike=math.floor(spy_price) + 3, right='PUT')
        orders = [
            Order(strategy='test', asset=basset, quantity=1, type='limit', limit_price=0.01, side="buy"), 
            Order(strategy='test', asset=sasset, quantity=1, side="sell", limit_price=0.01, type='limit'),
            Order(strategy='test', asset=b1asset, quantity=1, side="buy", limit_price=0.01, type='limit'),
            Order(strategy='test', asset=s1asset, quantity=1, side="sell", limit_price=0.01, type='limit')
        ]
        self.broker.submit_orders(orders, is_multileg=True)

        orders = self.broker._pull_all_orders('test', None)
        oids = {o.identifier for o in porders}
        orders = [o for o in orders if o.identifier not in oids]
        assert len(orders) == 1
        o = orders[0]
        assert sum([o.asset.right == 'CALL' and o.asset.symbol == 'SPY' for o in o.child_orders]) == 2
        assert sum([o.asset.right == 'PUT' and o.asset.symbol == 'SPY' for o in o.child_orders]) == 2

    def test_option_order(self):
        porders = self.broker._pull_all_orders('test', None)

        spy_price = self.broker.get_last_price(asset='QQQ')
        dte = next_friday(datetime.now())
        casset = Asset('QQQ', Asset.AssetType.OPTION, expiration=dte, strike=math.floor(spy_price), right='CALL')
        self.broker.submit_order(Order('test', asset=casset, quantity=1, side="buy", limit_price=0.01, type='limit'))

        orders = self.broker._pull_all_orders('test', None)
        oids = {o.identifier for o in porders}
        orders = [o for o in orders if o.identifier not in oids]
        assert len(orders) == 1
        assert len([o.asset.right == 'CALL' and o.asset.symbol == 'SPY' for o in orders]) == 1

    def test_option_get_last_price(self):
        dte = next_friday(datetime.now())
        spy_price = self.broker.get_last_price(asset='SPY')
        price = self.broker.get_last_price(asset=Asset('SPY', Asset.AssetType.OPTION, expiration=dte, strike=math.floor(spy_price), right='CALL'))
        assert price != 0

    def test_stock_get_last_price(self):
        price = self.broker.get_last_price(asset='SPY')
        assert price != 0
        price = self.broker.get_last_price(asset=Asset(symbol='SPY'))
        assert price != 0

    def test_crypto_get_last_price(self):
        base = Asset(symbol="BTC", asset_type=Asset.AssetType.CRYPTO)
        quote = Asset(symbol="USD", asset_type=Asset.AssetType.FOREX)
        price = self.broker.get_last_price(asset=base, quote=quote)
        assert price != 0

    def test_option_get_historical_prices(self):
        dte = next_friday(datetime.now())
        spy_price = self.broker.get_last_price(asset='SPY')
        asset = Asset('SPY', Asset.AssetType.OPTION, expiration=dte, strike=math.floor(spy_price), right='CALL')
        bars = self.broker.data_source.get_historical_prices(asset, 10, "day")
        assert len(bars.df) > 0<|MERGE_RESOLUTION|>--- conflicted
+++ resolved
@@ -16,15 +16,9 @@
 # Fake credentials, they do not need to be real
 ALPACA_CONFIG = {  # Paper trading!
     # Put your own Alpaca key here:
-<<<<<<< HEAD
-    "API_KEY": "PK6Q6HBUH97A8CO3Y6W2",
-    # Put your own Alpaca secret here:
-    "API_SECRET": "7GbAGWUyFehoWiPe1xLUUtTsaTZQMQLUMuGQOlKA",
-=======
     "API_KEY": os.getenv("ALPACA_API_KEY_PAPER", None),
     # Put your own Alpaca secret here:
     "API_SECRET": os.getenv("ALPACA_API_SECRET_PAPER", None),
->>>>>>> f29c073e
     # If you want to use real money you must change this to False
     "PAPER": True,
 }
@@ -33,15 +27,8 @@
     days_until_friday = (4 - date.weekday() + 7) % 7
     days_until_friday = 7 if days_until_friday == 0 else days_until_friday
 
-<<<<<<< HEAD
     return date + timedelta(days=days_until_friday+7)
 
-class TestAlpacaBroker(unittest.TestCase):
-
-    @classmethod
-    def setUpClass(self):
-        self.broker = Alpaca(ALPACA_CONFIG)
-=======
 @pytest.mark.skipif(
         not ALPACA_CONFIG['API_KEY'] or not ALPACA_CONFIG['API_SECRET'],
         reason="This test requires an alpaca API key"
@@ -50,8 +37,11 @@
     ALPACA_CONFIG['API_KEY'] == '<your key here>',
     reason="This test requires an alpaca API key"
 )
-class TestAlpacaBroker:
->>>>>>> f29c073e
+class TestAlpacaBroker(unittest.TestCase):
+
+    @classmethod
+    def setUpClass(self):
+        self.broker = Alpaca(ALPACA_CONFIG)
 
     def test_initialize_broker_legacy(self):
         """
