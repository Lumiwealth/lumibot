import logging
from collections import defaultdict
import datetime as dt
from decimal import Decimal
from typing import Union
import pytz

import pandas as pd

from lumibot import LUMIBOT_DEFAULT_PYTZ, LUMIBOT_DEFAULT_TIMEZONE
from lumibot.entities import Asset, Bars
from lumibot.tools.helpers import (
    create_options_symbol,
    parse_timestep_qty_and_unit,
    get_trading_days,
    date_n_trading_days_from_date
)
from lumiwealth_tradier import Tradier

from .data_source import DataSource


class TradierAPIError(Exception):
    pass


class TradierData(DataSource):

    MIN_TIMESTEP = "minute"
    SOURCE = "Tradier"
    TIMESTEP_MAPPING = [
        {
            "timestep": "tick",
            "representations": [
                "tick",
            ],
        },
        {
            "timestep": "minute",
            "representations": [
                "minute",
            ],
        },
        {
            "timestep": "day",
            "representations": [
                "daily",
            ],
        },
        {
            "timestep": "week",
            "representations": [
                "weekly",
            ],
        },
        {
            "timestep": "month",
            "representations": [
                "monthly",
            ],
        },
    ]

<<<<<<< HEAD
    def __init__(
            self,
            account_number: str,
            access_token: str,
            paper: bool = True,
            max_workers: int = 20,
            delay: int = 0,
            tzinfo: pytz.timezone = pytz.timezone(LUMIBOT_DEFAULT_TIMEZONE),
            remove_incomplete_current_bar: bool = False
    ) -> None:
        """
        Initializes the trading account with the specified parameters.

        Parameters:
        - account_number (str): The account number used for accessing the trading account.
        - access_token (str): The access token for authenticating requests.
        - paper (bool, optional): Indicates whether to use the paper trading environment.
          Defaults to True.
        - max_workers (int, optional): The maximum number of workers for parallel processing.
          Defaults to 20.
        - delay (int, optional): A delay parameter to control how many minutes to delay non-crypto data for.
          Set to 0 for no delay. Defaults to 0.
        - tzinfo (pytz.timezone, optional): Timezone for data adjustments. Determines how datetime objects
          are adjusted when retrieving historical data. Defaults to the `LUMIBOT_DEFAULT_TIMEZONE`.
        - remove_incomplete_current_bar (bool, optional): Default False.
          Whether to remove the incomplete current bar from the data.
          Tradier includes incomplete bars for the current bar (ie: it gives you a daily bar for the current day even if
          the day isn't over yet). Some Lumibot users night not expect that, so this option will remove the incomplete
          bar from the data.

        Returns:
        - None
        """

        super().__init__(api_key=access_token, delay=delay, tzinfo=tzinfo)
=======
    def __init__(self, account_number, access_token, paper=True, max_workers=20, delay=None, **kwargs):
        super().__init__(api_key=access_token, delay=delay)
>>>>>>> 91a27ffd
        self._account_number = account_number
        self._paper = paper
        self.max_workers = min(max_workers, 50)
        self.tradier = Tradier(account_number, access_token, paper)
        self._remove_incomplete_current_bar = remove_incomplete_current_bar

    def _sanitize_base_and_quote_asset(self, base_asset, quote_asset) -> tuple[Asset, Asset]:
        if isinstance(base_asset, tuple):
            quote = base_asset[1]
            asset = base_asset[0]
        else:
            asset = base_asset
            quote = quote_asset

        if isinstance(asset, str):
            raise NotImplementedError(f"TradierData doesn't support string assets like: {asset} yet.")

        return asset, quote

    def get_chains(self, asset: Asset, quote: Asset = None, exchange: str = None):
        """
        Obtains option chain information for the asset (stock) from each
        of the exchanges the options trade on and returns a dictionary
        for each exchange.

        Parameters
        ----------
        asset : Asset
            The asset to get the option chains for
        quote : Asset | None
            The quote asset to get the option chains for
        exchange: str | None
            The exchange to get the option chains for

        Returns
        -------
        dictionary of dictionary
            Format:
            - `Multiplier` (str) eg: `100`
            - 'Chains' - paired Expiration/Strike info to guarentee that the strikes are valid for the specific
                         expiration date.
                         Format:
                           chains['Chains']['CALL'][exp_date] = [strike1, strike2, ...]
                         Expiration Date Format: 2023-07-31
        """
        df_chains = self.tradier.market.get_option_expirations(asset.symbol)
        if not isinstance(df_chains, pd.DataFrame) or df_chains.empty:
            raise LookupError(f"Could not find Tradier option chains for {asset.symbol}")

        # Tradier doesn't report multiple exchanges, just use SMART
        multiplier = int(df_chains.contract_size.mode()[0])  # Use most common, should always be 100
        chains = {"Multiplier": multiplier, "Exchange": "unknown",
                  "Chains": {"CALL": defaultdict(list), "PUT": defaultdict(list)}}
        for row in df_chains.reset_index().to_dict("records"):
            exp_date = row["date"].strftime('%Y-%m-%d')
            chains["Chains"]["CALL"][exp_date] = row["strikes"]
            chains["Chains"]["PUT"][exp_date] = row["strikes"]

        return chains

    def get_chain_full_info(self, asset: Asset, expiry: str, chains=None, underlying_price=float, risk_free_rate=float,
                            strike_min=None, strike_max=None) -> pd.DataFrame:
        """
        Get the full chain information for an option asset, including: greeks, bid/ask, open_interest, etc. For
        brokers that do not support this, greeks will be calculated locally. For brokers like Tradier this function
        is much faster as only a single API call can be done to return the data for all options simultaneously.

        Parameters
        ----------
        asset : Asset
            The option asset to get the chain information for.
        expiry : str | dt.datetime | dt.date
            The expiry date of the option chain.
        chains : dict
            The chains dictionary created by `get_chains` method. This is used
            to get the list of strikes needed to calculate the greeks.
        underlying_price : float
            Price of the underlying asset.
        risk_free_rate : float
            The risk-free rate used in interest calculations.
        strike_min : float
            The minimum strike price to return in the chain. If None, will return all strikes.
            This is not necessary for Tradier as all option data is returned in a single query.
        strike_max : float
            The maximum strike price to return in the chain. If None, will return all strikes.
            This is not necessary for Tradier as all option data is returned in a single query.

        Returns
        -------
        pd.DataFrame
            A DataFrame containing the full chain information for the option asset. Greeks columns will be named as
            'greeks.delta', 'greeks.theta', etc.
        """
        df = self.tradier.market.get_option_chains(asset.symbol, expiry, greeks=True)

        # Filter the dataframe by strike_min and strike_max
        if strike_min is not None:
            df = df[df.strike >= strike_min]
        if strike_max is not None:
            df = df[df.strike <= strike_max]

        return df

    def get_historical_prices(
        self, asset, length, timestep="", timeshift=None, quote=None, exchange=None, include_after_hours=True
    ):
        """
        Get bars for a given asset

        Parameters
        ----------
        asset : Asset
            The asset to get the bars for.
        length : int
            The number of bars to get.
        timestep : str
            The timestep to get the bars at. Accepts "day" or "minute".
        timeshift : dt.timedelta
            The amount of time to shift the bars by. For example, if you want the bars from 1 hour ago to now,
            you would set timeshift to 1 hour.
        quote : Asset
            The quote asset to get the bars for.
        exchange : str
            The exchange to get the bars for.
        include_after_hours : bool
            Whether to include after hours data.
        """
        asset, quote = self._sanitize_base_and_quote_asset(asset, quote)
        timestep = timestep if timestep else self.MIN_TIMESTEP

        # Parse the timestep
        timestep_qty, timestep_unit = parse_timestep_qty_and_unit(timestep)

        parsed_timestep_unit = self._parse_source_timestep(timestep_unit, reverse=True)

        if asset.asset_type == "option":
            symbol = create_options_symbol(
                asset.symbol,
                asset.expiration,
                asset.right,
                asset.strike,
            )
        else:
            symbol = asset.symbol

        # Create end time
        now = dt.datetime.now(self._tzinfo)
        if self._delay:
            end_dt = now - self._delay
        else:
            end_dt = now

        if timeshift is not None:
            if not isinstance(timeshift, dt.timedelta):
                raise TypeError("timeshift must be a timedelta")
            end_dt = end_dt - timeshift

        if timestep == 'day':
            days_needed = length
        else:
            # For minute bars, calculate additional days needed accounting for weekends/holidays
            minutes_per_day = 390  # ~6.5 hours of trading per day
            days_needed = (length // minutes_per_day) + 1

        start_date = date_n_trading_days_from_date(
            n_days=days_needed,
            start_datetime=end_dt,
            # TODO: pass market into DataSource
            # This works for now. Crypto gets more bars but throws them out.
            market='NYSE'
        )
        start_dt = self._tzinfo.localize(dt.datetime.combine(start_date, dt.datetime.min.time()))

        # Check what timestep we are using, different endpoints are required for different timesteps
        try:
            if parsed_timestep_unit == "minute":
                df = self.tradier.market.get_timesales(
                    symbol,
                    interval=timestep_qty,
                    start_date=start_dt,
                    end_date=end_dt,
                    session_filter="all" if include_after_hours else "open",
                )
            else:
                df = self.tradier.market.get_historical_quotes(
                    symbol,
                    interval=parsed_timestep_unit,
                    start_date=start_dt,
                    end_date=end_dt,
                    session_filter="all" if include_after_hours else "open",
                )
        except Exception as e:
            logging.error(f"Error getting historical prices for {symbol}: {e}")
            return None

        # Drop the "time" and "timestamp" columns if they exist
        if "time" in df.columns:
            df = df.drop(columns=["time"])
        if "timestamp" in df.columns:
            df = df.drop(columns=["timestamp"])

        # If the index contains date objects, convert and handle timezone
        if isinstance(df.index[0], dt.date):  # Check if the index contains date objects
            df.index = pd.to_datetime(df.index)  # Always ensure it's a DatetimeIndex

            # Check if the index is timezone-naive or already timezone-aware
            if df.index.tz is None:  # Naive index, localize to data source timezone
                df.index = df.index.tz_localize(self._tzinfo)
            else:  # Already timezone-aware, convert to data source timezone
                df.index = df.index.tz_convert(self._tzinfo)

        # Check for incomplete bars
        if self._remove_incomplete_current_bar:
            if timestep == "minute":
                # For minute bars, remove the current minute
                current_minute = now.replace(second=0, microsecond=0)
                df = df[df.index < current_minute]
            else:
                # For daily bars, remove today's bar if market is open
                current_date = now.date()
                df = df[df.index.date < current_date]

        # Ensure df only contains the last N bars
        if len(df) > length:
            df = df.iloc[-length:]

        # Convert the dataframe to a Bars object
        bars = Bars(df, self.SOURCE, asset, raw=df, quote=quote)

        return bars

    def get_last_price(self, asset, quote=None, exchange=None) -> Union[float, Decimal, None]:
        """
        This function returns the last price of an asset.
        Parameters
        ----------
        asset: Asset
            The asset to get the last price for
        quote: Asset
            The quote asset to get the last price for (currently not used for Tradier)
        exchange: str
            The exchange to get the last price for (currently not used for Tradier)

        Returns
        -------
        float or Decimal or none
           Price of the asset
        """
        asset, quote = self._sanitize_base_and_quote_asset(asset, quote)

        symbol = None
        try:
            if asset.asset_type == "option":
                symbol = create_options_symbol(
                    asset.symbol,
                    asset.expiration,
                    asset.right,
                    asset.strike,
                )
            elif asset.asset_type == "index":
                symbol = f"I:{asset.symbol}"
            else:
                symbol = asset.symbol

            price = self.tradier.market.get_last_price(symbol)
            return price

        except Exception as e:
            logging.error(f"Error getting last price for {symbol or asset.symbol}: {e}")
            return None

    def get_quote(self, asset, quote=None, exchange=None):
        """
        This function returns the quote of an asset.
        Parameters
        ----------
        asset: Asset
            The asset to get the quote for
        quote: Asset
            The quote asset to get the quote for (currently not used for Tradier)
        exchange: str
            The exchange to get the quote for (currently not used for Tradier)

        Returns
        -------
        dict
           Quote of the asset in the format of a dictionary, eg. {"bid": 100.0, "ask": 101.0, "last": 100.5}
        """
        asset, quote = self._sanitize_base_and_quote_asset(asset, quote)

        if asset.asset_type == "option":
            symbol = create_options_symbol(
                asset.symbol,
                asset.expiration,
                asset.right,
                asset.strike,
            )
        else:
            symbol = asset.symbol

        quotes_df = self.tradier.market.get_quotes([symbol])

        # If the dataframe is empty, return an empty dictionary
        if quotes_df is None or quotes_df.empty:
            return {}
        
        # Get the quote from the dataframe and convert it to a dictionary
        quote = quotes_df.iloc[0].to_dict()

        # Return the quote
        return quote

    def query_greeks(self, asset: Asset):
        """
        This function returns the greeks of an option as reported by the Tradier API.

        Parameters
        ----------
        asset : Asset
            The option asset to get the greeks for.

        Returns
        -------
        dict
            A dictionary containing the greeks of the option.
        """
        greeks = {}
        stock_symbol = asset.symbol
        expiration = asset.expiration
        option_symbol = create_options_symbol(stock_symbol, expiration, asset.right, asset.strike)
        df_chains = self.tradier.market.get_option_chains(stock_symbol, expiration, greeks=True)
        df = df_chains[df_chains["symbol"] == option_symbol]
        if df.empty:
            return {}

        for col in [x for x in df.columns if 'greeks' in x]:
            greek_name = col.replace('greeks.', '')
            greeks[greek_name] = df[col].iloc[0]
        return greeks<|MERGE_RESOLUTION|>--- conflicted
+++ resolved
@@ -61,7 +61,6 @@
         },
     ]
 
-<<<<<<< HEAD
     def __init__(
             self,
             account_number: str,
@@ -70,7 +69,8 @@
             max_workers: int = 20,
             delay: int = 0,
             tzinfo: pytz.timezone = pytz.timezone(LUMIBOT_DEFAULT_TIMEZONE),
-            remove_incomplete_current_bar: bool = False
+            remove_incomplete_current_bar: bool = False,
+            **kwargs
     ) -> None:
         """
         Initializes the trading account with the specified parameters.
@@ -97,10 +97,6 @@
         """
 
         super().__init__(api_key=access_token, delay=delay, tzinfo=tzinfo)
-=======
-    def __init__(self, account_number, access_token, paper=True, max_workers=20, delay=None, **kwargs):
-        super().__init__(api_key=access_token, delay=delay)
->>>>>>> 91a27ffd
         self._account_number = account_number
         self._paper = paper
         self.max_workers = min(max_workers, 50)
