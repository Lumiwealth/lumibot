--- conflicted
+++ resolved
@@ -5,11 +5,7 @@
 
 setuptools.setup(
     name="lumibot",
-<<<<<<< HEAD
-    version="3.12.8",
-=======
     version="3.13.9",
->>>>>>> 5998b2bf
     author="Robert Grzesik",
     author_email="rob@lumiwealth.com",
     description="Backtesting and Trading Library, Made by Lumiwealth",
@@ -56,11 +52,8 @@
         "psutil",
         "openai",
         "schwab-py>=1.5.0",
-<<<<<<< HEAD
-        "Flask>=2.3"
-=======
+        "Flask>=2.3",
         "free-proxy"
->>>>>>> 5998b2bf
     ],
     classifiers=[
         "Programming Language :: Python :: 3",
