--- conflicted
+++ resolved
@@ -473,7 +473,7 @@
 
         return orders
 
-<<<<<<< HEAD
+
     def _validate_custom_params(self, params):
         """
         Validate custom params for submitting to orders
@@ -483,7 +483,7 @@
         if params:
             return {k: v for k, v in params.items() if k in ALLOWED_PARAMS}
         return {}
-=======
+
     def _submit_orders(self, orders, is_multileg=False, order_type=None, duration="day", price=None):
         """
         Submit multiple orders to the broker. Supports multi-leg (MLeg) orders for options.
@@ -609,7 +609,7 @@
             for o in orders:
                 o.set_error(e)
             raise
->>>>>>> 5de197c9
+
 
     def _submit_order(self, order):
         """Submit an order for an asset (single-leg, including options)"""
