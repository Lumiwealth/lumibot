import copy
import datetime
import json
from datetime import date
import json
import logging
import numpy as np
import os
import pandas as pd
from pathlib import Path
import pytest
import pytz
import requests
import subprocess
import time
from types import SimpleNamespace
from unittest.mock import patch, MagicMock
from lumibot.constants import LUMIBOT_DEFAULT_PYTZ
from lumibot.entities import Asset, Data
from lumibot.tools import thetadata_helper
from lumibot.backtesting import ThetaDataBacktestingPandas
from lumibot.tools.backtest_cache import CacheMode

FIXTURE_DIR = Path(__file__).parent / "fixtures" / "thetadata_v3"


def _load_fixture_payload(name: str):
    with open(FIXTURE_DIR / name, "r", encoding="utf-8") as handle:
        return json.load(handle)


def _fixture_response(name: str):
    payload = _load_fixture_payload(name)
    response = thetadata_helper._coerce_json_payload(payload)
    header = response.setdefault("header", {})
    header.setdefault("format", header.get("format") or list(payload.keys()))
    header.setdefault("error_type", "null")
    header.setdefault("next_page", None)
    return response


FIXTURES_DIR = Path(__file__).resolve().parent / "fixtures" / "thetadata_v3"


def load_thetadata_fixture(name: str):
    path = FIXTURES_DIR / name
    with path.open("r", encoding="utf-8") as handle:
        return json.load(handle)


def _build_option_asset():
    return Asset(
        asset_type="option",
        symbol="CVNA",
        expiration=date(2026, 1, 16),
        strike=150.0,
        right="CALL",
    )


@pytest.fixture(scope="function")
def theta_terminal_cleanup():
    """Ensure ThetaTerminal is stopped between process health tests."""
    yield
    try:
        thetadata_helper.shutdown_theta_terminal(timeout=10.0, force=True)
    except Exception:
        pass


@pytest.fixture(autouse=True)
def _disable_live_corporate_action_fetch(monkeypatch):
    """Keep unit tests deterministic by preventing live split/dividend downloads."""
    monkeypatch.setattr(thetadata_helper, "_get_theta_dividends", lambda *_, **__: pd.DataFrame())
    monkeypatch.setattr(thetadata_helper, "_get_theta_splits", lambda *_, **__: pd.DataFrame())


def test_finalize_history_dataframe_adds_last_trade_time_for_ohlc():
    asset = Asset(asset_type="stock", symbol="CVNA")
    df = pd.DataFrame(
        {
            "timestamp": ["2024-10-16T09:30:00", "2024-10-16T09:31:00"],
            "open": [10.0, 10.5],
            "high": [10.5, 11.0],
            "low": [9.5, 10.0],
            "close": [10.25, 10.75],
            "volume": [1_000, 900],
            "count": [12, 8],
        }
    )

    result = thetadata_helper._finalize_history_dataframe(df, "ohlc", asset)

    assert result is not None and "last_trade_time" in result.columns
    pd.testing.assert_series_equal(
        result["last_trade_time"],
        pd.Series(result.index, index=result.index, name="last_trade_time"),
    )
    assert result["last_bid_time"].isna().all()
    assert result["last_ask_time"].isna().all()


def test_finalize_history_dataframe_adds_quote_timestamps():
    asset = _build_option_asset()
    df = pd.DataFrame(
        {
            "timestamp": ["2024-10-16T09:30:00", "2024-10-16T09:31:00"],
            "bid": [9.5, 9.75],
            "ask": [10.5, 10.75],
            "bid_size": [10, 10],
            "ask_size": [11, 11],
            "count": [1, 1],
        }
    )

    result = thetadata_helper._finalize_history_dataframe(df, "quote", asset)

    assert result is not None and "last_bid_time" in result.columns
    pd.testing.assert_series_equal(
        result["last_bid_time"],
        pd.Series(result.index, index=result.index, name="last_bid_time"),
    )
    pd.testing.assert_series_equal(
        result["last_ask_time"],
        pd.Series(result.index, index=result.index, name="last_ask_time"),
    )
    assert result["last_trade_time"].isna().all()


def test_timestamp_metadata_forward_fills_when_merging_quotes():
    asset = Asset(asset_type="stock", symbol="CVNA")
    ohlc_raw = pd.DataFrame(
        {
            "timestamp": ["2024-10-16T09:30:00", "2024-10-16T09:32:00"],
            "open": [10.0, 11.0],
            "high": [10.5, 11.5],
            "low": [9.5, 10.5],
            "close": [10.25, 11.25],
            "volume": [1_000, 1_100],
            "count": [12, 9],
        }
    )
    quote_raw = pd.DataFrame(
        {
            "timestamp": ["2024-10-16T09:31:00"],
            "bid": [9.75],
            "ask": [10.6],
            "bid_size": [12],
            "ask_size": [8],
            "bid_condition": [0],
            "ask_condition": [0],
        }
    )

    df_ohlc = thetadata_helper._finalize_history_dataframe(ohlc_raw, "ohlc", asset)
    df_quote = thetadata_helper._finalize_history_dataframe(quote_raw, "quote", asset)
    timestamp_columns = ['last_trade_time', 'last_bid_time', 'last_ask_time']
    merged = pd.concat([df_ohlc, df_quote], axis=1, join="outer")
    merged = ThetaDataBacktestingPandas._combine_duplicate_columns(merged, timestamp_columns)

    quote_columns = ['bid', 'ask', 'bid_size', 'ask_size', 'bid_condition', 'ask_condition', 'bid_exchange', 'ask_exchange']
    forward_fill_columns = [
        col for col in quote_columns + timestamp_columns if col in merged.columns
    ]
    merged[forward_fill_columns] = merged[forward_fill_columns].ffill()

    quote_only_time = pd.Timestamp("2024-10-16T09:31:00", tz=LUMIBOT_DEFAULT_PYTZ)
    later_trade_time = pd.Timestamp("2024-10-16T09:32:00", tz=LUMIBOT_DEFAULT_PYTZ)
    prev_trade_time = pd.Timestamp("2024-10-16T09:30:00", tz=LUMIBOT_DEFAULT_PYTZ)

    assert merged.loc[quote_only_time, "last_trade_time"] == prev_trade_time
    assert merged.loc[later_trade_time, "last_bid_time"] == quote_only_time
    assert merged.loc[later_trade_time, "last_ask_time"] == quote_only_time


def test_all_theta_endpoints_use_v3_paths():
    history_paths = list(thetadata_helper.HISTORY_ENDPOINTS.values())
    eod_paths = list(thetadata_helper.EOD_ENDPOINTS.values())
    option_paths = list(thetadata_helper.OPTION_LIST_ENDPOINTS.values())
    for endpoint in history_paths + eod_paths + option_paths:
        assert endpoint.startswith("/v3/"), f"{endpoint} is not a v3 endpoint"


def test_build_request_headers_injects_downloader_key():
    original_key = thetadata_helper.DOWNLOADER_API_KEY
    original_header = thetadata_helper.DOWNLOADER_KEY_HEADER
    try:
        thetadata_helper.DOWNLOADER_API_KEY = "unit-test-key"
        thetadata_helper.DOWNLOADER_KEY_HEADER = "X-Test-Key"
        headers = thetadata_helper._build_request_headers({})
        assert headers["X-Test-Key"] == "unit-test-key"
    finally:
        thetadata_helper.DOWNLOADER_API_KEY = original_key
        thetadata_helper.DOWNLOADER_KEY_HEADER = original_header


def test_normalize_dividend_events_returns_expected_columns():
    df = pd.DataFrame(
        {
            "ex_dividend_date": ["2024-01-15", "2024-04-15"],
            "amount": ["0.12", "0.34"],
            "record_date": ["2024-01-16", None],
            "pay_date": ["2024-01-20", None],
            "frequency": ["quarterly", "quarterly"],
        }
    )
    normalized = thetadata_helper._normalize_dividend_events(df, "TQQQ")
    assert list(normalized.columns)[:2] == ["event_date", "cash_amount"]
    assert normalized["cash_amount"].tolist() == [0.12, 0.34]
    assert normalized["event_date"].dt.tz is not None


def test_normalize_split_events_supports_ratio_calculations():
    df = pd.DataFrame(
        {
            "execution_date": ["2025-11-20", "2026-01-10"],
            "split_to": [2, None],
            "split_from": [1, None],
            "ratio": [None, "3:2"],
        }
    )
    normalized = thetadata_helper._normalize_split_events(df, "TQQQ")
    assert normalized["ratio"].tolist() == [2.0, 1.5]
    assert normalized["event_date"].dt.tz is not None


@patch("lumibot.tools.thetadata_helper._get_theta_dividends")
@patch("lumibot.tools.thetadata_helper._get_theta_splits")
def test_apply_corporate_actions_populates_columns(mock_splits, mock_dividends):
    asset = Asset(symbol="TQQQ", asset_type="stock")
    index = pd.to_datetime(["2024-01-15", "2024-02-15"], utc=True)
    frame = pd.DataFrame(
        {
            "open": [100, 110],
            "high": [101, 111],
            "low": [99, 109],
            "close": [100.5, 110.5],
            "volume": [1_000, 1_100],
        },
        index=index,
    )
    mock_dividends.return_value = pd.DataFrame(
        {
            "event_date": pd.to_datetime(["2024-01-15"], utc=True),
            "cash_amount": [0.25],
        }
    )
    mock_splits.return_value = pd.DataFrame(
        {
            "event_date": pd.to_datetime(["2024-02-15"], utc=True),
            "ratio": [2.0],
        }
    )

    enriched = thetadata_helper._apply_corporate_actions_to_frame(
        asset,
        frame.copy(),
        date(2024, 1, 1),
        date(2024, 3, 1),
<<<<<<< HEAD
=======
        "user",
        "pass",
>>>>>>> 96e40cf7
    )

    # Dividend is split-adjusted: $0.25 / 2.0 (split ratio) = $0.125
    # This is correct behavior - pre-split dividends must be adjusted
    assert enriched["dividend"].tolist() == [0.125, 0.0]
    assert enriched["stock_splits"].tolist() == [0.0, 2.0]
@patch("lumibot.tools.thetadata_helper.get_request")
def test_get_historical_data_filters_zero_quotes(mock_get_request):
    asset = Asset(
        asset_type="option",
        symbol="CVNA",
        expiration=date(2026, 1, 16),
        strike=150.0,
        right="CALL",
    )
    mock_get_request.return_value = {
        "header": {
            "format": [
                "date",
                "ms_of_day",
                "bid",
                "ask",
                "bid_size",
                "ask_size",
                "count",
            ]
        },
        "response": [
            [20240102, 0, 0.0, 0.0, 0, 0, 0],
            [20240102, 60000, 10.0, 11.0, 0, 0, 0],
        ],
    }

    start = datetime.datetime(2024, 1, 2, tzinfo=pytz.UTC)
    end = start + datetime.timedelta(minutes=2)

    df = thetadata_helper.get_historical_data(
        asset=asset,
        start_dt=start,
        end_dt=end,
        ivl=60000,
        datastyle="quote",
    )

    assert df is not None
    assert len(df) == 1
    assert df["bid"].iloc[0] == 10.0
    assert df["ask"].iloc[0] == 11.0


def test_get_historical_eod_data_handles_downloader_schema(monkeypatch):
    fixture = load_thetadata_fixture("stock_history_eod.json")
    monkeypatch.setattr(thetadata_helper, "get_request", lambda **_: fixture)
    monkeypatch.setattr(thetadata_helper, "get_historical_data", lambda **_: None)
    monkeypatch.setattr(
        thetadata_helper,
        "_apply_corporate_actions_to_frame",
<<<<<<< HEAD
        lambda asset, frame, start, end: frame,
=======
        lambda asset, frame, start, end, username, password: frame,
>>>>>>> 96e40cf7
    )

    asset = Asset(asset_type="stock", symbol="PLTR")
    start = pytz.UTC.localize(datetime.datetime(2024, 9, 16))
    end = pytz.UTC.localize(datetime.datetime(2024, 9, 18))

    df = thetadata_helper.get_historical_eod_data(
        asset=asset,
        start_dt=start,
        end_dt=end,
<<<<<<< HEAD
=======
        username="user",
        password="pass",
>>>>>>> 96e40cf7
        apply_corporate_actions=False,
    )

    assert df is not None
    assert not df.empty
    assert df.index.tzinfo is not None
    assert "open" in df.columns


def test_get_historical_eod_data_avoids_minute_corrections(monkeypatch):
    fixture = load_thetadata_fixture("stock_history_eod.json")
    monkeypatch.setattr(thetadata_helper, "get_request", lambda **_: fixture)
    minute_fetch = MagicMock(return_value=None)
    monkeypatch.setattr(thetadata_helper, "get_historical_data", minute_fetch)
    monkeypatch.setattr(
        thetadata_helper,
        "_apply_corporate_actions_to_frame",
<<<<<<< HEAD
        lambda asset, frame, start, end: frame,
=======
        lambda asset, frame, start, end, username, password: frame,
>>>>>>> 96e40cf7
    )

    asset = Asset(asset_type="stock", symbol="PLTR")
    start = pytz.UTC.localize(datetime.datetime(2024, 9, 16))
    end = pytz.UTC.localize(datetime.datetime(2024, 9, 18))

    df = thetadata_helper.get_historical_eod_data(
        asset=asset,
        start_dt=start,
        end_dt=end,
<<<<<<< HEAD
=======
        username="user",
        password="pass",
>>>>>>> 96e40cf7
        apply_corporate_actions=False,
    )

    assert df is not None
    assert not df.empty
    minute_fetch.assert_not_called()


def test_get_historical_eod_data_falls_back_to_date_when_created_missing(monkeypatch):
    payload = {
        "header": {"format": ["date", "open", "high", "low", "close", "volume"]},
        "response": [
            ["2024-11-01", 10.0, 11.0, 9.5, 10.5, 1_000],
            ["2024-11-04", 11.0, 12.0, 10.5, 11.5, 2_000],
        ],
    }

    monkeypatch.setattr(thetadata_helper, "get_request", lambda **_: payload)
    monkeypatch.setattr(thetadata_helper, "get_historical_data", lambda **_: None)
    monkeypatch.setattr(
        thetadata_helper,
        "_apply_corporate_actions_to_frame",
<<<<<<< HEAD
        lambda asset, frame, start, end: frame,
=======
        lambda asset, frame, start, end, username, password: frame,
>>>>>>> 96e40cf7
    )

    asset = Asset(asset_type="stock", symbol="AAPL")
    start = pytz.UTC.localize(datetime.datetime(2024, 11, 1))
    end = pytz.UTC.localize(datetime.datetime(2024, 11, 4))

    df = thetadata_helper.get_historical_eod_data(
        asset=asset,
        start_dt=start,
        end_dt=end,
<<<<<<< HEAD
=======
        username="user",
        password="pass",
>>>>>>> 96e40cf7
        apply_corporate_actions=False,
    )

    assert list(df.index.strftime("%Y-%m-%d")) == ["2024-11-01", "2024-11-04"]
    assert df.loc["2024-11-01", "open"] == 10.0


def test_get_historical_eod_data_chunks_requests_longer_than_a_year(monkeypatch):
    fixture = load_thetadata_fixture("stock_history_eod.json")
    first_row = copy.deepcopy(fixture["response"][0])
    second_row = copy.deepcopy(fixture["response"][1])
    responses = [
        {"header": copy.deepcopy(fixture["header"]), "response": [first_row]},
        {"header": copy.deepcopy(fixture["header"]), "response": [second_row]},
    ]
    captured_ranges = []

    def fake_get_request(url, headers, querystring):
        captured_ranges.append((querystring["start_date"], querystring["end_date"]))
        return responses.pop(0)

    monkeypatch.setattr(thetadata_helper, "get_request", fake_get_request)
    monkeypatch.setattr(thetadata_helper, "get_historical_data", lambda **_: None)

    asset = Asset(asset_type="stock", symbol="PLTR")
    start = pytz.UTC.localize(datetime.datetime(2023, 1, 1))
    end = pytz.UTC.localize(datetime.datetime(2024, 12, 30, 23, 59))

    df = thetadata_helper.get_historical_eod_data(
        asset=asset,
        start_dt=start,
        end_dt=end,
<<<<<<< HEAD
=======
        username="user",
        password="pass",
>>>>>>> 96e40cf7
        apply_corporate_actions=False,
    )

    assert captured_ranges == [
        ("2023-01-01", "2023-12-31"),
        ("2024-01-01", "2024-12-30"),
    ]
    assert df is not None
    assert len(df) == 2
    assert df.index.is_monotonic_increasing


def test_get_historical_eod_data_skips_open_fix_on_invalid_window(monkeypatch, caplog):
    eod_payload = {
        "header": {
            "format": ["date", "open", "high", "low", "close", "volume", "ms_of_day", "ms_of_day2", "created"],
            "error_type": "null",
        },
        "response": [
            ["20241122", 10.0, 11.0, 9.5, 10.5, 1000, 0, 0, "2024-11-22T16:00:00"]
        ],
    }
    monkeypatch.setattr(thetadata_helper, "get_request", lambda **_: copy.deepcopy(eod_payload))

    minute_fetch = MagicMock(
        side_effect=thetadata_helper.ThetaRequestError(
            "Cannot connect to Theta Data!", status_code=400, body="Start must be before end"
        )
    )
    monkeypatch.setattr(thetadata_helper, "get_historical_data", minute_fetch)

    asset = Asset(asset_type="stock", symbol="MSFT")
    tz = pytz.UTC
    start = tz.localize(datetime.datetime(2024, 11, 21, 19, 0))
    end = tz.localize(datetime.datetime(2024, 11, 22, 19, 0))

    with caplog.at_level(logging.WARNING, logger="lumibot.tools.thetadata_helper"):
        df = thetadata_helper.get_historical_eod_data(
            asset=asset,
            start_dt=start,
            end_dt=end,
        )

    assert not df.empty
    minute_fetch.assert_not_called()
    assert "skipping open fix" not in caplog.text


def test_get_historical_data_parses_stock_downloader_schema(monkeypatch):
    fixture = load_thetadata_fixture("stock_history_ohlc.json")

    def fake_trading_dates(*_args, **_kwargs):
        return [date(2024, 9, 16)]

    monkeypatch.setattr(thetadata_helper, "get_trading_dates", fake_trading_dates)
    monkeypatch.setattr(thetadata_helper, "get_request", lambda **_: fixture)

    asset = Asset(asset_type="stock", symbol="PLTR")
    start = pytz.UTC.localize(datetime.datetime(2024, 9, 16, 9, 30))
    end = start + datetime.timedelta(minutes=5)

    df = thetadata_helper.get_historical_data(
        asset=asset,
        start_dt=start,
        end_dt=end,
        ivl=60000,
        datastyle="ohlc",
    )

    assert df is not None
    assert not df.empty
    assert df.index.tzinfo is not None
    assert "close" in df.columns


def test_get_historical_data_parses_option_downloader_schema(monkeypatch):
    fixture = load_thetadata_fixture("option_history_ohlc.json")

    def fake_trading_dates(*_args, **_kwargs):
        return [date(2024, 9, 16)]

    monkeypatch.setattr(thetadata_helper, "get_trading_dates", fake_trading_dates)
    monkeypatch.setattr(thetadata_helper, "get_request", lambda **_: fixture)

    asset = Asset(
        asset_type="option",
        symbol="TSLA",
        expiration=date(2024, 10, 18),
        strike=250.0,
        right="CALL",
    )
    start = pytz.UTC.localize(datetime.datetime(2024, 9, 16, 9, 30))
    end = start + datetime.timedelta(minutes=5)

    df = thetadata_helper.get_historical_data(
        asset=asset,
        start_dt=start,
        end_dt=end,
        ivl=60000,
        datastyle="ohlc",
    )

    assert df is not None
    assert not df.empty
    assert "strike" in df.columns
    assert df.index.tzinfo is not None


@patch("lumibot.tools.thetadata_helper.get_request")
@patch("lumibot.tools.thetadata_helper.get_trading_dates")
def test_get_historical_data_uses_v3_option_params(mock_get_trading_dates, mock_get_request):
    mock_get_trading_dates.return_value = [date(2024, 10, 16)]
    mock_get_request.return_value = {
        "header": {"format": ["timestamp", "bid", "ask", "count"]},
        "response": [["2024-10-16T09:30:00", 10.0, 10.5, 1]],
    }

    asset = Asset(
        asset_type="option",
        symbol="CVNA",
        expiration=date(2026, 1, 16),
        strike=210.0,
        right="CALL",
    )
    start = LUMIBOT_DEFAULT_PYTZ.localize(datetime.datetime(2024, 10, 16, 9, 30))
    end = LUMIBOT_DEFAULT_PYTZ.localize(datetime.datetime(2024, 10, 16, 16, 0))

    df = thetadata_helper.get_historical_data(
        asset=asset,
        start_dt=start,
        end_dt=end,
        ivl=60000,
        datastyle="quote",
        include_after_hours=False,
    )

    assert df is not None
    assert len(df) == 1
    assert df.index.tz.zone == LUMIBOT_DEFAULT_PYTZ.zone

    query = mock_get_request.call_args.kwargs["querystring"]
    assert query["symbol"] == "CVNA"
    assert query["expiration"] == "2026-01-16"
    assert query["strike"] == "210"
    assert query["right"] == "call"
    assert query["date"] == "2024-10-16"
    assert query["interval"] == "1m"
    assert query["start_time"] == "09:30:00"
    assert query["end_time"] == "16:00:00"


def test_get_expirations_normalizes_downloader_payload(monkeypatch):
    fixture = load_thetadata_fixture("option_list_expirations.json")
    monkeypatch.setattr(thetadata_helper, "get_request", lambda **_: fixture)

    expirations = thetadata_helper.get_expirations(
        ticker="TSLA",
        after_date=date(2024, 9, 1),
    )

    assert expirations
    assert all(isinstance(exp, str) and exp.count("-") == 2 for exp in expirations)


def test_get_strikes_normalizes_downloader_payload(monkeypatch):
    fixture = load_thetadata_fixture("option_list_strikes.json")
    monkeypatch.setattr(thetadata_helper, "get_request", lambda **_: fixture)

    strikes = thetadata_helper.get_strikes(
        ticker="TSLA",
        expiration=datetime.datetime(2024, 10, 18),
    )

    assert strikes
    assert all(isinstance(value, float) for value in strikes)


@patch("lumibot.tools.thetadata_helper.get_request")
@patch("lumibot.tools.thetadata_helper.get_trading_dates")
def test_get_historical_data_accepts_date_inputs(mock_get_trading_dates, mock_get_request):
    mock_get_trading_dates.return_value = [date(2024, 10, 16)]
    mock_get_request.return_value = {
        "header": {"format": ["timestamp", "open", "high", "low", "close", "count"]},
        "response": [["2024-10-16T09:30:00", 10, 11, 9, 10.5, 1]],
    }

    asset = Asset(asset_type="stock", symbol="CVNA")
    start = date(2024, 10, 16)
    end = date(2024, 10, 16)

    df = thetadata_helper.get_historical_data(
        asset=asset,
        start_dt=start,
        end_dt=end,
        ivl=60000,
        datastyle="ohlc",
        include_after_hours=True,
    )

    assert df is not None
    assert len(df) == 1
    assert df.index.tz.zone == LUMIBOT_DEFAULT_PYTZ.zone

    query = mock_get_request.call_args.kwargs["querystring"]
    assert query["date"] == "2024-10-16"
    assert query["start_time"] == "04:00:00"
    assert query["end_time"] == "20:00:00"


@patch('lumibot.tools.thetadata_helper.update_cache')
@patch('lumibot.tools.thetadata_helper.update_df')
@patch('lumibot.tools.thetadata_helper.get_historical_data')
@patch('lumibot.tools.thetadata_helper.get_missing_dates')
@patch('lumibot.tools.thetadata_helper.load_cache')
@patch('lumibot.tools.thetadata_helper.build_cache_filename')
@patch('lumibot.tools.thetadata_helper.tqdm')
def test_get_price_data_with_cached_data(mock_tqdm, mock_build_cache_filename, mock_load_cache, mock_get_missing_dates, mock_get_historical_data, mock_update_df, mock_update_cache):
    # Arrange
    mock_build_cache_filename.return_value.exists.return_value = True
    # Create DataFrame with proper datetime objects with Lumibot default timezone
    from lumibot.constants import LUMIBOT_DEFAULT_PYTZ
    df_cache = pd.DataFrame({
        "datetime": pd.to_datetime([
                    "2025-09-02 09:30:00",
                    "2025-09-02 09:31:00",
                    "2025-09-02 09:32:00",
                    "2025-09-02 09:33:00",
                    "2025-09-02 09:34:00",
                ]).tz_localize(LUMIBOT_DEFAULT_PYTZ),
        "price": [100, 101, 102, 103, 104]
    })
    df_cache.set_index("datetime", inplace=True)
    mock_load_cache.return_value = df_cache

    mock_get_missing_dates.return_value = []
    asset = Asset(asset_type="stock", symbol="AAPL")
    # Make timezone-aware using Lumibot default timezone
    start = LUMIBOT_DEFAULT_PYTZ.localize(datetime.datetime(2025, 9, 2))
    end = LUMIBOT_DEFAULT_PYTZ.localize(datetime.datetime(2025, 9, 3))
    timespan = "minute"
    dt = datetime.datetime(2025, 9, 2, 9, 30)

    # Act
    df = thetadata_helper.get_price_data(asset, start, end, timespan, dt=dt)
    df.index = pd.to_datetime(df.index)
    
    # Assert
    assert mock_load_cache.called
    assert df is not None
    assert len(df) == 5  # Data loaded from cache
    assert df.index[1] == pd.Timestamp("2025-09-02 09:31:00", tz=LUMIBOT_DEFAULT_PYTZ)
    assert df["price"].iloc[1] == 101
    assert df.loc
    mock_get_historical_data.assert_not_called()  # No need to fetch new data


@patch('lumibot.tools.thetadata_helper.update_cache')
@patch('lumibot.tools.thetadata_helper.update_df')
@patch('lumibot.tools.thetadata_helper.get_historical_data')
@patch('lumibot.tools.thetadata_helper.get_missing_dates')
@patch('lumibot.tools.thetadata_helper.build_cache_filename')
def test_get_price_data_without_cached_data(mock_build_cache_filename, mock_get_missing_dates, 
                                            mock_get_historical_data, mock_update_df, mock_update_cache):
    # Arrange
    mock_build_cache_filename.return_value.exists.return_value = False
    mock_get_missing_dates.return_value = [datetime.datetime(2025, 9, 2)]
    raw_df = pd.DataFrame({
        "datetime": pd.date_range("2023-07-01 09:30:00", periods=5, freq="min", tz="UTC"),
        "price": [100, 101, 102, 103, 104]
    }).set_index("datetime")
    mock_get_historical_data.return_value = raw_df.reset_index()
    mock_update_df.return_value = raw_df
    
    asset = Asset(asset_type="stock", symbol="AAPL")
    start = datetime.datetime(2025, 9, 2)
    end = datetime.datetime(2025, 9, 3)
    timespan = "minute"
    dt = datetime.datetime(2023, 7, 1, 9, 30)

    # Act
    df = thetadata_helper.get_price_data(asset, start, end, timespan,dt=dt)

    # Assert
    assert df is not None
    assert len(df) == 5  # Data fetched from the source
    mock_get_historical_data.assert_called_once()
    mock_update_cache.assert_called_once()
    mock_update_df.assert_called_once()


@patch('lumibot.tools.thetadata_helper.update_cache')
@patch('lumibot.tools.thetadata_helper.update_df')
@patch('lumibot.tools.thetadata_helper.get_historical_data')
@patch('lumibot.tools.thetadata_helper.get_missing_dates')
@patch('lumibot.tools.thetadata_helper.load_cache')
@patch('lumibot.tools.thetadata_helper.build_cache_filename')

def test_get_price_data_partial_cache_hit(mock_build_cache_filename, mock_load_cache, mock_get_missing_dates, 
                                          mock_get_historical_data, mock_update_df, mock_update_cache):
    # Arrange
    cached_data = pd.DataFrame({
        "datetime": pd.date_range("2023-07-01 09:30:00", periods=5, freq='min', tz="UTC"),
        "price": [100, 101, 102, 103, 104],
        "missing": [False] * 5,
    }).set_index("datetime")
    mock_build_cache_filename.return_value.exists.return_value = True
    mock_load_cache.return_value = cached_data
    mock_get_missing_dates.return_value = [datetime.datetime(2025, 9, 3)]
    new_chunk = pd.DataFrame({
        "datetime": pd.date_range("2023-07-02 09:30:00", periods=5, freq='min', tz="UTC"),
        "price": [110, 111, 112, 113, 114],
        "missing": [False] * 5,
    }).set_index("datetime")
    mock_get_historical_data.return_value = new_chunk.reset_index()
    updated_data = pd.concat([cached_data, new_chunk]).sort_index()
    mock_update_df.return_value = updated_data
    
    asset = Asset(asset_type="stock", symbol="AAPL")
    start = datetime.datetime(2025, 9, 2)
    end = datetime.datetime(2025, 9, 3)
    timespan = "minute"
    dt = datetime.datetime(2023, 7, 1, 9, 30)

    # Act
    df = thetadata_helper.get_price_data(asset, start, end, timespan,dt=dt)

    # Assert
    assert df is not None
    assert len(df) == 10  # Combined cached and fetched data
    mock_get_historical_data.assert_called_once()
    pd.testing.assert_frame_equal(
        df,
        updated_data.drop(columns="missing"),
        check_dtype=False,
    )
    mock_update_cache.assert_called_once()


@patch('lumibot.tools.thetadata_helper.get_trading_dates')
@patch('lumibot.tools.thetadata_helper.update_cache')
@patch('lumibot.tools.thetadata_helper.update_df')
@patch('lumibot.tools.thetadata_helper.get_historical_data')
@patch('lumibot.tools.thetadata_helper.get_missing_dates')
@patch('lumibot.tools.thetadata_helper.load_cache')
@patch('lumibot.tools.thetadata_helper.build_cache_filename')
@patch('lumibot.tools.thetadata_helper.tqdm')
def test_get_price_data_preserve_full_history_returns_full_cache(
    mock_tqdm,
    mock_build_cache_filename,
    mock_load_cache,
    mock_get_missing_dates,
    mock_get_historical_data,
    mock_update_df,
    mock_update_cache,
    mock_get_trading_dates,
):
    mock_build_cache_filename.return_value.exists.return_value = True
    date_index = pd.date_range("2020-01-01", periods=10, freq="D", tz=LUMIBOT_DEFAULT_PYTZ)
    df_cache = pd.DataFrame(
        {
            "open": np.arange(len(date_index), dtype=float),
            "high": np.arange(len(date_index), dtype=float) + 0.5,
            "low": np.arange(len(date_index), dtype=float) - 0.5,
            "close": np.arange(len(date_index), dtype=float) + 0.25,
            "volume": 1000,
        },
        index=date_index,
    )
    mock_load_cache.return_value = df_cache
    mock_get_missing_dates.return_value = []
    asset = Asset(asset_type="stock", symbol="MSFT")
    start = LUMIBOT_DEFAULT_PYTZ.localize(datetime.datetime(2020, 1, 5))
    end = LUMIBOT_DEFAULT_PYTZ.localize(datetime.datetime(2020, 1, 6))

    df = thetadata_helper.get_price_data(
<<<<<<< HEAD
=======
        "user",
        "pass",
>>>>>>> 96e40cf7
        asset,
        start,
        end,
        "day",
        dt=start,
        preserve_full_history=True,
    )

    assert df is not None
    assert len(df) == len(df_cache)
    assert df.index.min() == date_index.min()
    assert df.index.max() == date_index.max()
    mock_get_historical_data.assert_not_called()


def test_get_price_data_daily_placeholders_prevent_refetch(monkeypatch, tmp_path):
    from lumibot.constants import LUMIBOT_DEFAULT_PYTZ

    cache_root = tmp_path / "cache_root"
    monkeypatch.setattr(thetadata_helper, "LUMIBOT_CACHE_FOLDER", str(cache_root))
    thetadata_helper.reset_connection_diagnostics()

    # Disable remote cache to avoid S3 interference
    class DisabledCacheManager:
        enabled = False
        mode = None  # Not using S3 mode
        def ensure_local_file(self, *args, **kwargs):
            return False
        def on_local_update(self, *args, **kwargs):
            return False
    monkeypatch.setattr(thetadata_helper, "get_backtest_cache", lambda: DisabledCacheManager())

    asset = Asset(asset_type="stock", symbol="PLTR")
    # Use 10 trading days to exceed the minimum row validation (>5 rows required)
    start = LUMIBOT_DEFAULT_PYTZ.localize(datetime.datetime(2024, 1, 2))
    end = LUMIBOT_DEFAULT_PYTZ.localize(datetime.datetime(2024, 1, 15))
    trading_days = [
        datetime.date(2024, 1, 2),
        datetime.date(2024, 1, 3),
        datetime.date(2024, 1, 4),
        datetime.date(2024, 1, 5),
        datetime.date(2024, 1, 8),
        datetime.date(2024, 1, 9),
        datetime.date(2024, 1, 10),
        datetime.date(2024, 1, 11),
        datetime.date(2024, 1, 12),
        datetime.date(2024, 1, 15),  # This will be the placeholder (missing)
    ]

    # Return 9 of 10 trading days - missing data for Jan 15
    partial_df = pd.DataFrame(
        {
            "datetime": pd.to_datetime([
                "2024-01-02", "2024-01-03", "2024-01-04", "2024-01-05",
                "2024-01-08", "2024-01-09", "2024-01-10", "2024-01-11", "2024-01-12"
            ], utc=True),
            "open": [10.0, 11.0, 12.0, 13.0, 14.0, 15.0, 16.0, 17.0, 18.0],
            "high": [11.0, 12.0, 13.0, 14.0, 15.0, 16.0, 17.0, 18.0, 19.0],
            "low": [9.5, 10.5, 11.5, 12.5, 13.5, 14.5, 15.5, 16.5, 17.5],
            "close": [10.5, 11.5, 12.5, 13.5, 14.5, 15.5, 16.5, 17.5, 18.5],
            "volume": [1_000, 1_200, 1_100, 1_300, 1_400, 1_500, 1_600, 1_700, 1_800],
        }
    )

    progress_stub = MagicMock()
    progress_stub.update.return_value = None
    progress_stub.close.return_value = None

    with patch("lumibot.tools.thetadata_helper.tqdm", return_value=progress_stub), \
         patch("lumibot.tools.thetadata_helper.get_trading_dates", return_value=trading_days):
        eod_mock = MagicMock(return_value=partial_df)
        with patch("lumibot.tools.thetadata_helper.get_historical_eod_data", eod_mock):
            first = thetadata_helper.get_price_data(
                asset,
                start,
                end,
                "day",
            )

            assert eod_mock.call_count == 1
            assert len(first) == 9  # 9 real data rows (excluding missing Jan 15)
            expected_dates = {
                datetime.date(2024, 1, 2), datetime.date(2024, 1, 3), datetime.date(2024, 1, 4),
                datetime.date(2024, 1, 5), datetime.date(2024, 1, 8), datetime.date(2024, 1, 9),
                datetime.date(2024, 1, 10), datetime.date(2024, 1, 11), datetime.date(2024, 1, 12),
            }
            assert set(first.index.date) == expected_dates

            cache_file = thetadata_helper.build_cache_filename(asset, "day", "ohlc")
            loaded = thetadata_helper.load_cache(cache_file)
            assert len(loaded) == 10  # 9 data + 1 placeholder
            assert "missing" in loaded.columns
            assert int(loaded["missing"].sum()) == 1
            missing_dates = {idx.date() for idx, flag in loaded["missing"].items() if flag}
            assert missing_dates == {datetime.date(2024, 1, 15)}

        # Second run should reuse cache entirely
        eod_second_mock = MagicMock(return_value=partial_df)
        with patch("lumibot.tools.thetadata_helper.tqdm", return_value=progress_stub), \
             patch("lumibot.tools.thetadata_helper.get_trading_dates", return_value=trading_days), \
             patch("lumibot.tools.thetadata_helper.get_historical_eod_data", eod_second_mock):
            second = thetadata_helper.get_price_data(
                asset,
                start,
                end,
                "day",
            )

            assert eod_second_mock.call_count == 0
            assert len(second) == 9  # 9 real data rows
            assert set(second.index.date) == expected_dates


@patch('lumibot.tools.thetadata_helper.update_cache')
@patch('lumibot.tools.thetadata_helper.update_df')
@patch('lumibot.tools.thetadata_helper.get_historical_data')
@patch('lumibot.tools.thetadata_helper.get_missing_dates')
@patch('lumibot.tools.thetadata_helper.build_cache_filename')
def test_get_price_data_empty_response(mock_build_cache_filename, mock_get_missing_dates, 
                                       mock_get_historical_data, mock_update_df, mock_update_cache):
    # Arrange
    mock_build_cache_filename.return_value.exists.return_value = False
    mock_get_historical_data.return_value = pd.DataFrame()
    mock_get_missing_dates.return_value = [datetime.datetime(2025, 9, 2)]
    
    asset = Asset(asset_type="stock", symbol="AAPL")
    start = datetime.datetime(2025, 9, 2)
    end = datetime.datetime(2025, 9, 3)
    timespan = "minute"
    dt = datetime.datetime(2023, 7, 1, 9, 30)

    # Act
    df = thetadata_helper.get_price_data(asset, start, end, timespan, dt=dt)

    # Assert
    assert df is not None
    assert df.empty
    mock_update_df.assert_not_called()


# =========================================================================
# CACHE FIDELITY TESTS (Added 2025-12-07)
# These tests verify that the cache validation correctly distinguishes between:
# - INTEGRITY failures (corrupt data): DELETE cache, re-fetch everything
# - COVERAGE failures (incomplete range): KEEP cache, extend with missing dates
# =========================================================================

def test_cache_fidelity_coverage_failure_logs_extend_message(monkeypatch, tmp_path, caplog):
    """Test that coverage failures (stale_max_date) log COVERAGE_EXTEND, not INTEGRITY_FAILURE.

    This test verifies the fix for the cache fidelity bug where valid cache was
    being deleted when it simply didn't cover the requested date range.
    """
    import logging
    from lumibot.constants import LUMIBOT_DEFAULT_PYTZ

    cache_root = tmp_path / "cache_root"
    monkeypatch.setattr(thetadata_helper, "LUMIBOT_CACHE_FOLDER", str(cache_root))
    thetadata_helper.reset_connection_diagnostics()

    # Disable remote cache
    class DisabledCacheManager:
        enabled = False
        mode = None
        def ensure_local_file(self, *args, **kwargs):
            return False
        def on_local_update(self, *args, **kwargs):
            return False
    monkeypatch.setattr(thetadata_helper, "get_backtest_cache", lambda: DisabledCacheManager())

    asset = Asset(asset_type="stock", symbol="COVTEST")

    # First request: populate cache
    start1 = LUMIBOT_DEFAULT_PYTZ.localize(datetime.datetime(2024, 1, 2))
    end1 = LUMIBOT_DEFAULT_PYTZ.localize(datetime.datetime(2024, 1, 5))
    trading_days1 = [datetime.date(2024, 1, 2), datetime.date(2024, 1, 3),
                     datetime.date(2024, 1, 4), datetime.date(2024, 1, 5)]
    df1 = pd.DataFrame({
        "datetime": pd.to_datetime(["2024-01-02", "2024-01-03", "2024-01-04", "2024-01-05"], utc=True),
        "open": [100.0, 101.0, 102.0, 103.0], "high": [101.0, 102.0, 103.0, 104.0],
        "low": [99.0, 100.0, 101.0, 102.0], "close": [100.5, 101.5, 102.5, 103.5],
        "volume": [1000, 1100, 1200, 1300],
    })

    progress_stub = MagicMock()
    progress_stub.update.return_value = None
    progress_stub.close.return_value = None

    with patch("lumibot.tools.thetadata_helper.tqdm", return_value=progress_stub), \
         patch("lumibot.tools.thetadata_helper.get_trading_dates", return_value=trading_days1):
        eod_mock1 = MagicMock(return_value=df1)
        with patch("lumibot.tools.thetadata_helper.get_historical_eod_data", eod_mock1):
<<<<<<< HEAD
            thetadata_helper.get_price_data(asset, start1, end1, "day")
=======
            thetadata_helper.get_price_data("user", "pass", asset, start1, end1, "day")
>>>>>>> 96e40cf7

    # Second request: extends range (should trigger COVERAGE_EXTEND)
    start2 = LUMIBOT_DEFAULT_PYTZ.localize(datetime.datetime(2024, 1, 2))
    end2 = LUMIBOT_DEFAULT_PYTZ.localize(datetime.datetime(2024, 1, 8))
    trading_days2 = trading_days1 + [datetime.date(2024, 1, 8)]
    df_new = pd.DataFrame({
        "datetime": pd.to_datetime(["2024-01-08"], utc=True),
        "open": [104.0], "high": [105.0], "low": [103.0], "close": [104.5], "volume": [1400],
    })

    caplog.clear()
    with caplog.at_level(logging.INFO):
        with patch("lumibot.tools.thetadata_helper.tqdm", return_value=progress_stub), \
             patch("lumibot.tools.thetadata_helper.get_trading_dates", return_value=trading_days2):
            eod_mock2 = MagicMock(return_value=df_new)
            with patch("lumibot.tools.thetadata_helper.get_historical_eod_data", eod_mock2):
<<<<<<< HEAD
                thetadata_helper.get_price_data(asset, start2, end2, "day")
=======
                thetadata_helper.get_price_data("user", "pass", asset, start2, end2, "day")
>>>>>>> 96e40cf7

    # CRITICAL: Verify the fix is working - should see COVERAGE_EXTEND, not INTEGRITY_FAILURE
    log_messages = [rec.message for rec in caplog.records]
    coverage_extend_found = any("COVERAGE_EXTEND" in msg for msg in log_messages)
    integrity_failure_found = any("INTEGRITY_FAILURE" in msg for msg in log_messages)

    assert coverage_extend_found, "Expected COVERAGE_EXTEND log message for stale cache"
    assert not integrity_failure_found, "Should NOT see INTEGRITY_FAILURE for coverage issues"


def test_cache_fidelity_integrity_failure_logs_integrity_message(monkeypatch, tmp_path, caplog):
    """Test that integrity failures (duplicate_index) log INTEGRITY_FAILURE and delete cache."""
    import logging
    from lumibot.constants import LUMIBOT_DEFAULT_PYTZ

    cache_root = tmp_path / "cache_root"
    monkeypatch.setattr(thetadata_helper, "LUMIBOT_CACHE_FOLDER", str(cache_root))
    thetadata_helper.reset_connection_diagnostics()

    # Disable remote cache
    class DisabledCacheManager:
        enabled = False
        mode = None
        def ensure_local_file(self, *args, **kwargs):
            return False
        def on_local_update(self, *args, **kwargs):
            return False
    monkeypatch.setattr(thetadata_helper, "get_backtest_cache", lambda: DisabledCacheManager())

    asset = Asset(asset_type="stock", symbol="INTTEST")
    start = LUMIBOT_DEFAULT_PYTZ.localize(datetime.datetime(2024, 1, 2))
    end = LUMIBOT_DEFAULT_PYTZ.localize(datetime.datetime(2024, 1, 5))
    trading_days = [datetime.date(2024, 1, 2), datetime.date(2024, 1, 3),
                    datetime.date(2024, 1, 4), datetime.date(2024, 1, 5)]

    # Create cache file with DUPLICATE INDEX (integrity failure)
    # Note: Use the actual parquet format that load_cache expects
    cache_file = thetadata_helper.build_cache_filename(asset, "day", "ohlc")
    cache_file.parent.mkdir(parents=True, exist_ok=True)

    bad_df = pd.DataFrame({
        "datetime": pd.to_datetime(["2024-01-02", "2024-01-02", "2024-01-03", "2024-01-04"], utc=True),
        "open": [100.0, 100.0, 101.0, 102.0],
        "high": [101.0, 101.0, 102.0, 103.0],
        "low": [99.0, 99.0, 100.0, 101.0],
        "close": [100.5, 100.5, 101.5, 102.5],
        "volume": [1000, 1000, 1100, 1200],
        "missing": [False, False, False, False],
    })
    bad_df.to_parquet(cache_file, index=False)

    # Good data to return when fetching
    good_df = pd.DataFrame({
        "datetime": pd.to_datetime(["2024-01-02", "2024-01-03", "2024-01-04", "2024-01-05"], utc=True),
        "open": [100.0, 101.0, 102.0, 103.0], "high": [101.0, 102.0, 103.0, 104.0],
        "low": [99.0, 100.0, 101.0, 102.0], "close": [100.5, 101.5, 102.5, 103.5],
        "volume": [1000, 1100, 1200, 1300],
    })

    progress_stub = MagicMock()
    progress_stub.update.return_value = None
    progress_stub.close.return_value = None

    caplog.clear()
    with caplog.at_level(logging.WARNING):
        with patch("lumibot.tools.thetadata_helper.tqdm", return_value=progress_stub), \
             patch("lumibot.tools.thetadata_helper.get_trading_dates", return_value=trading_days):
            eod_mock = MagicMock(return_value=good_df)
            with patch("lumibot.tools.thetadata_helper.get_historical_eod_data", eod_mock):
<<<<<<< HEAD
                result = thetadata_helper.get_price_data(asset, start, end, "day")
=======
                result = thetadata_helper.get_price_data("user", "pass", asset, start, end, "day")
>>>>>>> 96e40cf7

    # CRITICAL: Verify integrity failures are correctly identified
    log_messages = [rec.message for rec in caplog.records]
    integrity_failure_found = any("INTEGRITY_FAILURE" in msg for msg in log_messages)
    coverage_extend_found = any("COVERAGE_EXTEND" in msg for msg in log_messages)

    assert integrity_failure_found, "Expected INTEGRITY_FAILURE log for duplicate index"
    assert not coverage_extend_found, "Should NOT see COVERAGE_EXTEND for integrity issues"
    assert result is not None, "Should return data after re-fetching"


def test_get_trading_dates():

    # Define test data
    asset = Asset("AAPL")
    start = datetime.datetime(2024, 8, 5)
    end = datetime.datetime(2024, 8, 11)
    dt = datetime.datetime(2024, 8, 6, 13, 30)
    #convert dt from tz-navie to tz-aware
    timezone = pytz.timezone('America/New_York')
    dt = timezone.localize(dt)


    trading_dates = thetadata_helper.get_trading_dates(asset, start, end)
    assert isinstance(trading_dates, list)
    assert trading_dates == [datetime.date(2024, 8, 5), 
                             datetime.date(2024, 8, 6), 
                             datetime.date(2024, 8, 7), 
                             datetime.date(2024, 8, 8), 
                             datetime.date(2024, 8, 9)]
    assert all(date not in trading_dates for date in [datetime.date(2024, 8, 10), datetime.date(2024, 8, 11)])

    # Unsupported Asset Type
    asset = Asset("SPY", asset_type="future")
    start_date = datetime.datetime(2023, 7, 1, 9, 30)  # Saturday
    end_date = datetime.datetime(2023, 7, 10, 10, 0)  # Monday
    with pytest.raises(ValueError):
        thetadata_helper.get_trading_dates(asset, start_date, end_date)

    # Stock Asset
    asset = Asset("SPY")
    start_date = datetime.datetime(2023, 7, 1, 9, 30)  # Saturday
    end_date = datetime.datetime(2023, 7, 10, 10, 0)  # Monday
    trading_dates = thetadata_helper.get_trading_dates(asset, start_date, end_date)
    assert datetime.date(2023, 7, 1) not in trading_dates, "Market is closed on Saturday"
    assert datetime.date(2023, 7, 3) in trading_dates
    assert datetime.date(2023, 7, 4) not in trading_dates, "Market is closed on July 4th"
    assert datetime.date(2023, 7, 9) not in trading_dates, "Market is closed on Sunday"
    assert datetime.date(2023, 7, 10) in trading_dates
    assert datetime.date(2023, 7, 11) not in trading_dates, "Outside of end_date"

    # Option Asset
    expire_date = datetime.date(2023, 8, 1)
    option_asset = Asset("SPY", asset_type="option", expiration=expire_date, strike=100, right="CALL")
    start_date = datetime.datetime(2023, 7, 1, 9, 30)  # Saturday
    end_date = datetime.datetime(2023, 7, 10, 10, 0)  # Monday
    trading_dates = thetadata_helper.get_trading_dates(option_asset, start_date, end_date)
    assert datetime.date(2023, 7, 1) not in trading_dates, "Market is closed on Saturday"
    assert datetime.date(2023, 7, 3) in trading_dates
    assert datetime.date(2023, 7, 4) not in trading_dates, "Market is closed on July 4th"
    assert datetime.date(2023, 7, 9) not in trading_dates, "Market is closed on Sunday"

    # Forex Asset - Trades weekdays opens Sunday at 5pm and closes Friday at 5pm
    forex_asset = Asset("ES", asset_type="forex")
    start_date = datetime.datetime(2023, 7, 1, 9, 30)  # Saturday
    end_date = datetime.datetime(2023, 7, 10, 10, 0)  # Monday
    trading_dates = thetadata_helper.get_trading_dates(forex_asset, start_date, end_date)
    assert datetime.date(2023, 7, 1) not in trading_dates, "Market is closed on Saturday"
    assert datetime.date(2023, 7, 4) in trading_dates
    assert datetime.date(2023, 7, 10) in trading_dates
    assert datetime.date(2023, 7, 11) not in trading_dates, "Outside of end_date"

    # Crypto Asset - Trades 24/7
    crypto_asset = Asset("BTC", asset_type="crypto")
    start_date = datetime.datetime(2023, 7, 1, 9, 30)  # Saturday
    end_date = datetime.datetime(2023, 7, 10, 10, 0)  # Monday
    trading_dates = thetadata_helper.get_trading_dates(crypto_asset, start_date, end_date)
    assert datetime.date(2023, 7, 1) in trading_dates
    assert datetime.date(2023, 7, 4) in trading_dates
    assert datetime.date(2023, 7, 10) in trading_dates


@pytest.mark.parametrize(
    "datastyle",
    [
        ('ohlc'),
        ('quote'),
    ],
)
def test_build_cache_filename(mocker, tmpdir, datastyle):
    asset = Asset("SPY")
    timespan = "1D"
    mocker.patch.object(thetadata_helper, "LUMIBOT_CACHE_FOLDER", str(tmpdir))
    expected = tmpdir / "thetadata" / "stock" / "1d" / datastyle / f"stock_SPY_1D_{datastyle}.parquet"
    assert thetadata_helper.build_cache_filename(asset, timespan, datastyle) == expected

    expire_date = datetime.date(2023, 8, 1)
    option_asset = Asset("SPY", asset_type="option", expiration=expire_date, strike=100, right="CALL")
    expected = tmpdir / "thetadata" / "option" / "1d" / datastyle / f"option_SPY_230801_100_CALL_1D_{datastyle}.parquet"
    assert thetadata_helper.build_cache_filename(option_asset, timespan, datastyle) == expected

    # Bad option asset with no expiration
    option_asset = Asset("SPY", asset_type="option", strike=100, right="CALL")
    with pytest.raises(ValueError):
        thetadata_helper.build_cache_filename(option_asset, timespan)


def test_missing_dates():
        # Setup some basics
        asset = Asset("SPY")
        start_date = datetime.datetime(2023, 8, 1, 9, 30)  # Tuesday
        end_date = datetime.datetime(2023, 8, 1, 10, 0)

        # Empty DataFrame
        missing_dates = thetadata_helper.get_missing_dates(pd.DataFrame(), asset, start_date, end_date)
        assert len(missing_dates) == 1
        assert datetime.date(2023, 8, 1) in missing_dates

        # Small dataframe that meets start/end criteria
        index = pd.date_range(start_date, end_date, freq="1min")
        df_all = pd.DataFrame(
            {
                "open": np.random.uniform(0, 100, len(index)).round(2),
                "close": np.random.uniform(0, 100, len(index)).round(2),
                "volume": np.random.uniform(0, 10000, len(index)).round(2),
            },
            index=index,
        )
        missing_dates = thetadata_helper.get_missing_dates(df_all, asset, start_date, end_date)
        assert not missing_dates

        # Small dataframe that does not meet start/end criteria
        end_date = datetime.datetime(2023, 8, 2, 13, 0)  # Weds
        missing_dates = thetadata_helper.get_missing_dates(df_all, asset, start_date, end_date)
        assert missing_dates
        assert datetime.date(2023, 8, 2) in missing_dates

        # Asking for data beyond option expiration - We have all the data
        end_date = datetime.datetime(2023, 8, 3, 13, 0)
        expire_date = datetime.date(2023, 8, 2)
        index = pd.date_range(start_date, end_date, freq="1min")
        df_all = pd.DataFrame(
            {
                "open": np.random.uniform(0, 100, len(index)).round(2),
                "close": np.random.uniform(0, 100, len(index)).round(2),
                "volume": np.random.uniform(0, 10000, len(index)).round(2),
            },
            index=index,
        )
        option_asset = Asset("SPY", asset_type="option", expiration=expire_date, strike=100, right="CALL")
        missing_dates = thetadata_helper.get_missing_dates(df_all, option_asset, start_date, end_date)
        assert not missing_dates


@pytest.mark.parametrize(
    "df_all, df_cached, datastyle",
    [
        # case 1
        (pd.DataFrame(), 
         
         pd.DataFrame(
            {
                "close": [2, 3, 4, 5, 6],
                "open": [1, 2, 3, 4, 5],
                "datetime": [
                    "2023-07-01 09:30:00-04:00",
                    "2023-07-01 09:31:00-04:00",
                    "2023-07-01 09:32:00-04:00",
                    "2023-07-01 09:33:00-04:00",
                    "2023-07-01 09:34:00-04:00",
                ],
            }
        ), 
        
        'ohlc'),
        # case 2
        (pd.DataFrame(), 
         
         pd.DataFrame(
            {
                "ask": [2, 3, 4, 5, 6],
                "bid": [1, 2, 3, 4, 5],
                "datetime": [
                    "2023-07-01 09:30:00-04:00",
                    "2023-07-01 09:31:00-04:00",
                    "2023-07-01 09:32:00-04:00",
                    "2023-07-01 09:33:00-04:00",
                    "2023-07-01 09:34:00-04:00",
                ],
            }
        ),
        'quote'),
    ],
)
def test_update_cache(mocker, tmpdir, df_all, df_cached, datastyle):
    mocker.patch.object(thetadata_helper, "LUMIBOT_CACHE_FOLDER", str(tmpdir))
    cache_file = thetadata_helper.build_cache_filename(Asset("SPY"), "1D", datastyle)
    
    # Empty DataFrame of df_all, don't write cache file
    thetadata_helper.update_cache(cache_file, df_all, df_cached)
    assert not cache_file.exists()

    # When df_all and df_cached are the same, don't write cache file
    thetadata_helper.update_cache(cache_file, df_cached, df_cached)
    assert not cache_file.exists()

    # Changes in data, write cache file
    df_all = df_cached * 10
    thetadata_helper.update_cache(cache_file, df_all, df_cached)
    assert cache_file.exists()


class TestUpdateCacheMerge:
    """Tests for the cache merge functionality in update_cache().

    CRITICAL: These tests verify that when new data is fetched, the old cached data
    is merged with the new data to prevent data loss. This fix was added in Dec 2025
    to address an issue where cache was being overwritten with partial data.
    """

    def test_merge_preserves_old_cached_data(self, tmp_path, monkeypatch):
        """Verify that old cached data is preserved when new data is fetched.

        This is the core test for the cache merge fix. Old data from the cache
        should not be lost when new data is fetched for different dates.
        """
        monkeypatch.setattr(thetadata_helper, "LUMIBOT_CACHE_FOLDER", str(tmp_path))
        cache_file = thetadata_helper.build_cache_filename(Asset("TEST"), "1D", "ohlc")
        cache_file.parent.mkdir(parents=True, exist_ok=True)

        # Old cached data: Jan 2-3, 2025
        df_cached = pd.DataFrame({
            "datetime": pd.to_datetime(["2025-01-02", "2025-01-03"]),
            "open": [100.0, 101.0],
            "high": [102.0, 103.0],
            "low": [99.0, 100.0],
            "close": [101.0, 102.0],
            "volume": [1000, 1100],
        }).set_index("datetime")

        # New data: Jan 6, 2025 (doesn't overlap with cached)
        df_all = pd.DataFrame({
            "datetime": pd.to_datetime(["2025-01-06"]),
            "open": [105.0],
            "high": [107.0],
            "low": [104.0],
            "close": [106.0],
            "volume": [1500],
        }).set_index("datetime")

        # Update cache with new data and old cached data
        thetadata_helper.update_cache(cache_file, df_all, df_cached)

        # Read back the cache and verify both old and new data are present
        assert cache_file.exists()
        df_result = pd.read_parquet(cache_file)
        df_result = df_result.set_index("datetime") if "datetime" in df_result.columns else df_result

        # Should have 3 rows: 2 from cache + 1 new
        assert len(df_result) == 3, f"Expected 3 rows, got {len(df_result)}"

        # Verify specific dates are present
        dates = df_result.index.date if hasattr(df_result.index, 'date') else df_result.index
        assert pd.Timestamp("2025-01-02").date() in [d.date() if hasattr(d, 'date') else d for d in dates]
        assert pd.Timestamp("2025-01-03").date() in [d.date() if hasattr(d, 'date') else d for d in dates]
        assert pd.Timestamp("2025-01-06").date() in [d.date() if hasattr(d, 'date') else d for d in dates]

    def test_merge_prefers_new_data_over_cached(self, tmp_path, monkeypatch):
        """When new data overlaps with cached data, new data should take precedence."""
        monkeypatch.setattr(thetadata_helper, "LUMIBOT_CACHE_FOLDER", str(tmp_path))
        cache_file = thetadata_helper.build_cache_filename(Asset("TEST"), "1D", "ohlc")
        cache_file.parent.mkdir(parents=True, exist_ok=True)

        # Old cached data: Jan 2, 2025 with old price
        df_cached = pd.DataFrame({
            "datetime": pd.to_datetime(["2025-01-02"]),
            "open": [100.0],
            "high": [102.0],
            "low": [99.0],
            "close": [101.0],
            "volume": [1000],
        }).set_index("datetime")

        # New data: Jan 2, 2025 with updated price (same date, different values)
        df_all = pd.DataFrame({
            "datetime": pd.to_datetime(["2025-01-02"]),
            "open": [200.0],  # Different value
            "high": [202.0],
            "low": [199.0],
            "close": [201.0],
            "volume": [2000],
        }).set_index("datetime")

        thetadata_helper.update_cache(cache_file, df_all, df_cached)

        df_result = pd.read_parquet(cache_file)
        df_result = df_result.set_index("datetime") if "datetime" in df_result.columns else df_result

        # Should have 1 row with the NEW data values
        assert len(df_result) == 1
        assert df_result["open"].iloc[0] == 200.0, "New data should take precedence over cached"

    def test_merge_with_empty_cached_data(self, tmp_path, monkeypatch):
        """When cached data is empty, new data should be saved directly."""
        monkeypatch.setattr(thetadata_helper, "LUMIBOT_CACHE_FOLDER", str(tmp_path))
        cache_file = thetadata_helper.build_cache_filename(Asset("TEST"), "1D", "ohlc")
        cache_file.parent.mkdir(parents=True, exist_ok=True)

        df_cached = None  # No cached data

        df_all = pd.DataFrame({
            "datetime": pd.to_datetime(["2025-01-06"]),
            "open": [105.0],
            "high": [107.0],
            "low": [104.0],
            "close": [106.0],
            "volume": [1500],
        }).set_index("datetime")

        thetadata_helper.update_cache(cache_file, df_all, df_cached)

        assert cache_file.exists()
        df_result = pd.read_parquet(cache_file)
        assert len(df_result) == 1

    def test_merge_with_placeholder_rows(self, tmp_path, monkeypatch):
        """Placeholder rows (missing=True) should be preserved during merge."""
        monkeypatch.setattr(thetadata_helper, "LUMIBOT_CACHE_FOLDER", str(tmp_path))
        cache_file = thetadata_helper.build_cache_filename(Asset("TEST"), "1D", "ohlc")
        cache_file.parent.mkdir(parents=True, exist_ok=True)

        # Cached data with a placeholder row
        df_cached = pd.DataFrame({
            "datetime": pd.to_datetime(["2025-01-02", "2025-01-03"]),
            "open": [100.0, None],
            "high": [102.0, None],
            "low": [99.0, None],
            "close": [101.0, None],
            "volume": [1000, 0],
            "missing": [False, True],  # Jan 3 is a placeholder
        }).set_index("datetime")

        # New data for Jan 6
        df_all = pd.DataFrame({
            "datetime": pd.to_datetime(["2025-01-06"]),
            "open": [105.0],
            "high": [107.0],
            "low": [104.0],
            "close": [106.0],
            "volume": [1500],
        }).set_index("datetime")

        thetadata_helper.update_cache(cache_file, df_all, df_cached)

        df_result = pd.read_parquet(cache_file)
        df_result = df_result.set_index("datetime") if "datetime" in df_result.columns else df_result

        # Should have 3 rows including the placeholder
        assert len(df_result) == 3

    def test_merge_maintains_sorted_order(self, tmp_path, monkeypatch):
        """Merged data should be sorted by datetime index."""
        monkeypatch.setattr(thetadata_helper, "LUMIBOT_CACHE_FOLDER", str(tmp_path))
        cache_file = thetadata_helper.build_cache_filename(Asset("TEST"), "1D", "ohlc")
        cache_file.parent.mkdir(parents=True, exist_ok=True)

        # Cached data: Jan 6, 2025
        df_cached = pd.DataFrame({
            "datetime": pd.to_datetime(["2025-01-06"]),
            "open": [105.0],
            "high": [107.0],
            "low": [104.0],
            "close": [106.0],
            "volume": [1500],
        }).set_index("datetime")

        # New data: Jan 2, 2025 (earlier date)
        df_all = pd.DataFrame({
            "datetime": pd.to_datetime(["2025-01-02"]),
            "open": [100.0],
            "high": [102.0],
            "low": [99.0],
            "close": [101.0],
            "volume": [1000],
        }).set_index("datetime")

        thetadata_helper.update_cache(cache_file, df_all, df_cached)

        df_result = pd.read_parquet(cache_file)
        df_result = df_result.set_index("datetime") if "datetime" in df_result.columns else df_result

        # Verify sorted order (Jan 2 should come before Jan 6)
        dates = list(df_result.index)
        assert dates[0] < dates[1], "Data should be sorted by datetime"


def test_get_price_data_invokes_remote_cache_manager(tmp_path, monkeypatch):
    asset = Asset(asset_type="stock", symbol="AAPL")
    monkeypatch.setattr(thetadata_helper, "LUMIBOT_CACHE_FOLDER", str(tmp_path))
    cache_file = thetadata_helper.build_cache_filename(asset, "minute", "ohlc")
    cache_file.parent.mkdir(parents=True, exist_ok=True)

    df = pd.DataFrame(
        {
            "datetime": pd.date_range("2024-01-01 09:30:00", periods=2, freq="min", tz=pytz.UTC),
            "open": [100.0, 101.0],
            "high": [101.0, 102.0],
            "low": [99.5, 100.5],
            "close": [100.5, 101.5],
            "volume": [1_000, 1_200],
            "missing": [False, False],
        }
    )
    df.to_parquet(cache_file, engine="pyarrow", compression="snappy", index=False)

    class DummyManager:
        def __init__(self):
            self.ensure_calls = []
            self.upload_calls = []
            self.enabled = True
            self._mode = CacheMode.S3_READWRITE

        @property
        def mode(self):
            return self._mode

        def ensure_local_file(self, local_path, payload=None, force_download=False):
            self.ensure_calls.append((Path(local_path), payload))
            return False

        def on_local_update(self, local_path, payload=None):
            self.upload_calls.append((Path(local_path), payload))
            return True

    dummy_manager = DummyManager()
    monkeypatch.setattr(thetadata_helper, "get_backtest_cache", lambda: dummy_manager)
    monkeypatch.setattr(thetadata_helper, "get_missing_dates", lambda df_all, *_args, **_kwargs: [])

    start = datetime.datetime(2024, 1, 1, 9, 30, tzinfo=pytz.UTC)
    end = datetime.datetime(2024, 1, 1, 9, 31, tzinfo=pytz.UTC)

    result = thetadata_helper.get_price_data(
        asset=asset,
        start=start,
        end=end,
        timespan="minute",
        quote_asset=None,
        dt=None,
        datastyle="ohlc",
        include_after_hours=True,
        return_polars=False,
    )

    assert dummy_manager.ensure_calls, "Expected remote cache ensure call"
    ensure_path, ensure_payload = dummy_manager.ensure_calls[0]
    assert ensure_path == cache_file
    assert ensure_payload["provider"] == "thetadata"
    assert isinstance(result, pd.DataFrame)
    assert not dummy_manager.upload_calls, "Cache hit should not trigger upload"


@pytest.mark.parametrize(
    "df_cached, datastyle",
    [
        # case 1
        (pd.DataFrame(
            {
                "close": [2, 3, 4, 5, 6],
                "open": [1, 2, 3, 4, 5],
                "datetime": [
                    "2023-07-01 09:30:00-04:00",
                    "2023-07-01 09:31:00-04:00",
                    "2023-07-01 09:32:00-04:00",
                    "2023-07-01 09:33:00-04:00",
                    "2023-07-01 09:34:00-04:00",
                ],
            }
        ), 
        
        'ohlc'),
        
        # case 2
        (pd.DataFrame(
            {
                "ask": [2, 3, 4, 5, 6],
                "bid": [1, 2, 3, 4, 5],
                "datetime": [
                    "2023-07-01 09:30:00-04:00",
                    "2023-07-01 09:31:00-04:00",
                    "2023-07-01 09:32:00-04:00",
                    "2023-07-01 09:33:00-04:00",
                    "2023-07-01 09:34:00-04:00",
                ],
            }
        ),
        'quote'),
    ],
)
def test_load_data_from_cache(mocker, tmpdir, df_cached, datastyle):
    # Setup some basics
    mocker.patch.object(thetadata_helper, "LUMIBOT_CACHE_FOLDER", str(tmpdir))
    asset = Asset("SPY")
    cache_file = thetadata_helper.build_cache_filename(asset, "1D", datastyle)

    # No cache file should return None (not raise)
    assert thetadata_helper.load_cache(cache_file) is None

    # Cache file exists
    cache_file.parent.mkdir(parents=True, exist_ok=True)
    df_cached.to_parquet(cache_file, engine='pyarrow', compression='snappy')
    df_loaded = thetadata_helper.load_cache(cache_file)
    assert len(df_loaded)
    assert df_loaded.index[0] == pd.DatetimeIndex(["2023-07-01 09:30:00-04:00"])[0]
    if datastyle == 'ohlc':
        assert df_loaded["close"].iloc[0] == 2
    elif datastyle == 'quote':
        assert df_loaded["bid"].iloc[0] == 1
        

def test_update_df_with_empty_result():
    df_all = pd.DataFrame(
            {
                "close": [2, 3, 4, 5, 6],
                "open": [1, 2, 3, 4, 5],
                "datetime": [
                    "2023-07-01 09:30:00-04:00",
                    "2023-07-01 09:31:00-04:00",
                    "2023-07-01 09:32:00-04:00",
                    "2023-07-01 09:33:00-04:00",
                    "2023-07-01 09:34:00-04:00",
                ],
            }
        )
    result = []
    updated_df = thetadata_helper.update_df(df_all, result)
    assert isinstance(updated_df, pd.DataFrame)
    # check if updated_df is exactly the same as df_all
    assert updated_df.equals(df_all)
    # assert isinstance(updated_df, pd.DataFrame)


def test_update_df_empty_df_all_and_empty_result():
    # Test with empty dataframe and no new data
    df_all = None
    result = []
    df_new = thetadata_helper.update_df(df_all, result)
    assert df_new is None or df_new.empty

def test_update_df_empty_df_all_and_result_no_datetime():
    # Test with empty dataframe and no new data
    df_all = None
    result = [
        {"o": 1, "h": 4, "l": 1, "c": 2, "v": 100, "t": 1756819800000},
        {"o": 5, "h": 8, "l": 3, "c": 7, "v": 100, "t": 1756819860000},
    ]
    with pytest.raises(KeyError):
        thetadata_helper.update_df(df_all, result)


def test_update_df_empty_df_all_with_new_data():
    # Updated to September 2025 dates
    result = pd.DataFrame(
            {
                "close": [2, 3, 4, 5, 6],
                "open": [1, 2, 3, 4, 5],
                "datetime": [
                    "2025-09-02 09:30:00",
                    "2025-09-02 09:31:00",
                    "2025-09-02 09:32:00",
                    "2025-09-02 09:33:00",
                    "2025-09-02 09:34:00",
                ],
            }
        )

    result["datetime"] = pd.to_datetime(result["datetime"])
    df_all = None
    df_new = thetadata_helper.update_df(df_all, result)

    assert len(df_new) == 5
    assert df_new["close"].iloc[0] == 2

    # updated_df will update NewYork time to UTC time
    # Note: The -1 minute adjustment was removed from implementation
    assert df_new.index[0] == pd.DatetimeIndex(["2025-09-02 13:30:00-00:00"])[0]


def test_update_df_existing_df_all_with_new_data():
    # Test with existing dataframe and new data
    initial_data = [
        {"o": 1, "h": 4, "l": 1, "c": 2, "v": 100, "t": 1756819800000},
        {"o": 5, "h": 8, "l": 3, "c": 7, "v": 100, "t": 1756819860000},
    ]
    for r in initial_data:
        r["datetime"] = pd.to_datetime(r.pop("t"), unit='ms', utc=True)
    
    df_all = pd.DataFrame(initial_data).set_index("datetime")

    new_data = [
        {"o": 9, "h": 12, "l": 7, "c": 10, "v": 100, "t": 1756819920000},
        {"o": 13, "h": 16, "l": 11, "c": 14, "v": 100, "t": 1756819980000},
    ]
    for r in new_data:
        r["datetime"] = pd.to_datetime(r.pop("t"), unit='ms', utc=True)
    
    new_data = pd.DataFrame(new_data)
    df_new = thetadata_helper.update_df(df_all, new_data)

    assert len(df_new) == 4
    assert df_new["c"].iloc[0] == 2
    assert df_new["c"].iloc[2] == 10
    # Note: The -1 minute adjustment was removed from implementation
    assert df_new.index[0] == pd.DatetimeIndex(["2025-09-02 13:30:00+00:00"])[0]
    assert df_new.index[2] == pd.DatetimeIndex(["2025-09-02 13:32:00+00:00"])[0]

def test_update_df_with_overlapping_data():
    # Test with some overlapping rows
    initial_data = [
        {"o": 1, "h": 4, "l": 1, "c": 2, "v": 100, "t": 1756819800000},
        {"o": 5, "h": 8, "l": 3, "c": 7, "v": 100, "t": 1756819860000},
        {"o": 9, "h": 12, "l": 7, "c": 10, "v": 100, "t": 1756819920000},
        {"o": 13, "h": 16, "l": 11, "c": 14, "v": 100, "t": 1756819980000},
    ]
    for r in initial_data:
        r["datetime"] = pd.to_datetime(r.pop("t"), unit='ms', utc=True)
    
    df_all = pd.DataFrame(initial_data).set_index("datetime")

    overlapping_data = [
        {"o": 17, "h": 20, "l": 15, "c": 18, "v": 100, "t": 1756819980000},
        {"o": 21, "h": 24, "l": 19, "c": 22, "v": 100, "t": 1756820040000},
    ]
    for r in overlapping_data:
        r["datetime"] = pd.to_datetime(r.pop("t"), unit='ms', utc=True)
    overlapping_data = pd.DataFrame(overlapping_data).set_index("datetime")
    df_new = thetadata_helper.update_df(df_all, overlapping_data)

    assert len(df_new) == 5
    assert df_new["c"].iloc[0] == 2
    assert df_new["c"].iloc[2] == 10
    assert df_new["c"].iloc[3] == 18  # Overlap prefers latest data
    assert df_new["c"].iloc[4] == 22
    # Note: The -1 minute adjustment was removed from implementation
    assert df_new.index[0] == pd.DatetimeIndex(["2025-09-02 13:30:00+00:00"])[0]
    assert df_new.index[2] == pd.DatetimeIndex(["2025-09-02 13:32:00+00:00"])[0]
    assert df_new.index[3] == pd.DatetimeIndex(["2025-09-02 13:33:00+00:00"])[0]
    assert df_new.index[4] == pd.DatetimeIndex(["2025-09-02 13:34:00+00:00"])[0]

def test_update_df_with_timezone_awareness():
    # Test that timezone awareness is properly handled
    result = [
        {"o": 1, "h": 4, "l": 1, "c": 2, "v": 100, "t": 1756819800000},
    ]
    for r in result:
        r["datetime"] = pd.to_datetime(r.pop("t"), unit='ms', utc=True)

    df_all = None
    df_new = thetadata_helper.update_df(df_all, result)
    
    assert df_new.index.tzinfo is not None
    assert df_new.index.tzinfo.zone == 'UTC'


@pytest.mark.skipif(
    os.environ.get("CI") == "true",
    reason="Requires ThetaData Terminal (not available in CI)"
)
@pytest.mark.skipif(
    os.environ.get("ALLOW_LOCAL_THETA_TERMINAL") != "true",
    reason="Local ThetaTerminal is disabled on this environment",
)
def test_start_theta_data_client():
    """Test starting real ThetaData client process - NO MOCKS"""
    username = os.environ.get("THETADATA_USERNAME")
    password = os.environ.get("THETADATA_PASSWORD")

    # Reset global state
    thetadata_helper.THETA_DATA_PROCESS = None
    thetadata_helper.THETA_DATA_PID = None

    # Start real client
    client = thetadata_helper.start_theta_data_client(username, password)

    # Verify process started
    assert thetadata_helper.THETA_DATA_PID is not None, "PID should be set"
    assert thetadata_helper.is_process_alive() is True, "Process should be alive"

    # Verify we can connect to status endpoint
    time.sleep(3)  # Give it time to start
    res = requests.get(
        f"{thetadata_helper.BASE_URL}{thetadata_helper.READINESS_ENDPOINT}",
        params={"symbol": thetadata_helper.HEALTHCHECK_SYMBOL, "format": "json"},
        timeout=2,
    )
    assert res.status_code in (200, 571), f"Unexpected readiness status: {res.status_code} ({res.text})"

@pytest.mark.skipif(
    os.environ.get("CI") == "true",
    reason="Requires ThetaData Terminal (not available in CI)"
)
@pytest.mark.skipif(
    os.environ.get("ALLOW_LOCAL_THETA_TERMINAL") != "true",
    reason="Local ThetaTerminal is disabled on this environment",
)
def test_check_connection():
    """Test check_connection() with real ThetaData - NO MOCKS"""
    username = os.environ.get("THETADATA_USERNAME")
    password = os.environ.get("THETADATA_PASSWORD")

    # Start process first
    thetadata_helper.start_theta_data_client(username, password)
    time.sleep(3)

    # Check connection - should return connected
    client, connected = thetadata_helper.check_connection(username, password)

    # Verify connection successful
    assert connected is True, "Should be connected to ThetaData"
    assert thetadata_helper.is_process_alive() is True, "Process should be alive"

    # Verify we can actually query status endpoint
    res = requests.get(
        f"{thetadata_helper.BASE_URL}{thetadata_helper.READINESS_ENDPOINT}",
        params={"symbol": thetadata_helper.HEALTHCHECK_SYMBOL, "format": "json"},
        timeout=2,
    )
    assert res.status_code in (200, 571), f"Unexpected readiness status: {res.status_code} ({res.text})"


@pytest.mark.skipif(
    os.environ.get("CI") == "true",
    reason="Requires ThetaData Terminal (not available in CI)"
)
@pytest.mark.skipif(
    os.environ.get("ALLOW_LOCAL_THETA_TERMINAL") != "true",
    reason="Local ThetaTerminal is disabled on this environment",
)
def test_check_connection_with_exception():
    """Test check_connection() when ThetaData process already running - NO MOCKS"""
    username = os.environ.get("THETADATA_USERNAME")
    password = os.environ.get("THETADATA_PASSWORD")

    # Ensure process is already running from previous test
    # This tests the "already connected" path
    initial_pid = thetadata_helper.THETA_DATA_PID

    # Call check_connection - should detect existing connection
    client, connected = thetadata_helper.check_connection(username, password)

    # Should use existing process, not restart
    assert thetadata_helper.THETA_DATA_PID == initial_pid, "Should reuse existing process"
    assert thetadata_helper.is_process_alive() is True, "Process should still be running"
    assert connected is True, "Should be connected"


@pytest.mark.skipif(
    os.environ.get("CI") == "true",
    reason="Requires ThetaData Terminal (not available in CI)"
)
@pytest.mark.skipif(
    os.environ.get("ALLOW_LOCAL_THETA_TERMINAL") != "true",
    reason="Local ThetaTerminal is disabled on this environment",
)
def test_get_request_successful():
    """Test get_request() with real ThetaData using get_price_data - NO MOCKS"""
    username = os.environ.get("THETADATA_USERNAME")
    password = os.environ.get("THETADATA_PASSWORD")

    # Ensure ThetaData is running and connected
    thetadata_helper.check_connection(username, password)
    time.sleep(3)

    # Use get_price_data which uses get_request internally
    # This is a higher-level test that verifies the request pipeline works
    asset = Asset("SPY", asset_type="stock")
    start = datetime.datetime(2025, 9, 1)
    end = datetime.datetime(2025, 9, 2)

    # This should succeed with real data
    df = thetadata_helper.get_price_data(
        asset=asset,
        start=start,
        end=end,
        timespan="minute"
    )

    # Verify we got data
    assert df is not None, "Should get data from ThetaData"
    assert len(df) > 0, "Should have data rows"

@pytest.mark.skipif(
    os.environ.get("CI") == "true",
    reason="Requires ThetaData Terminal (not available in CI)"
)
@pytest.mark.skipif(
    os.environ.get("ALLOW_LOCAL_THETA_TERMINAL") != "true",
    reason="Local ThetaTerminal is disabled on this environment",
)
def test_get_request_non_200_status_code():
    """Test that ThetaData connection works and handles requests properly - NO MOCKS"""
    username = os.environ.get("THETADATA_USERNAME")
    password = os.environ.get("THETADATA_PASSWORD")

    # Ensure connected
    thetadata_helper.check_connection(username, password)
    time.sleep(3)

    # Simply verify we can make a request without crashing
    # The actual response doesn't matter - we're testing that the connection works
    try:
        response = thetadata_helper.get_price_data(
            asset=Asset("SPY", asset_type="stock"),
            start=datetime.datetime(2025, 9, 1),
            end=datetime.datetime(2025, 9, 2),
            timespan="minute"
        )
        # If we get here without exception, the test passes
        assert True, "Request completed without error"
    except Exception as e:
        # Should not raise exception - function should handle errors gracefully
        assert False, f"Should not raise exception, got: {e}"


@pytest.mark.skipif(
    os.environ.get("CI") == "true",
    reason="Requires ThetaData Terminal (not available in CI)"
)
def test_build_historical_chain_live_option_list(theta_terminal_cleanup):
    """Exercise option list endpoints via real ThetaTerminal to guard v3 regressions."""
    if thetadata_helper.REMOTE_DOWNLOADER_ENABLED:
        pytest.skip("Remote downloader configured; skip local ThetaTerminal integration test")
    if os.environ.get("ENABLE_THETADATA_TERMINAL_TESTS") != "1":
        pytest.skip("ThetaTerminal integration tests disabled; set ENABLE_THETADATA_TERMINAL_TESTS=1 to run")
    username = os.environ.get("THETADATA_USERNAME")
    password = os.environ.get("THETADATA_PASSWORD")

    if not username or not password:
        pytest.skip("ThetaData credentials not configured")

    thetadata_helper.check_connection(username, password, wait_for_connection=True)

    as_of_date = datetime.date.today() - datetime.timedelta(days=5)
    while as_of_date.weekday() >= 5:
        as_of_date -= datetime.timedelta(days=1)

    asset = Asset("SPY", asset_type="stock")
    chain = thetadata_helper.build_historical_chain(
        asset=asset,
        as_of_date=as_of_date,
        max_expirations=5,
        max_consecutive_misses=5,
    )

    assert chain is not None, "Expected option chain data from ThetaTerminal"
    assert chain["Chains"]["CALL"], "CALL chain should contain expirations"
    assert chain["Chains"]["PUT"], "PUT chain should contain expirations"


# NOTE (2025-12-07): get_request now ONLY uses queue mode. Error handling behavior has changed:
# - error_type in header no longer triggers ValueError (queue system handles errors differently)
# - Exceptions from queue_request are propagated directly
# The test below is skipped as error_type handling has been removed from get_request.
@pytest.mark.skip(reason="Obsolete: error_type handling removed from get_request - queue system handles errors differently")
@patch('lumibot.tools.thetadata_queue_client.queue_request')
def test_get_request_error_in_json(mock_queue_request):
    """Test that get_request raises ValueError when response contains error_type."""
    # Mock queue_request to return a response with error_type
    # queue_request returns just the response dict (not a tuple)
    mock_queue_request.return_value = {
        "header": {
            "error_type": "SomeError"
        }
    }

    url = "http://test.com"
    headers = {"Authorization": "Bearer test_token"}
    querystring = {"param1": "value1"}

    # Act & Assert - get_request should raise ValueError when error_type is in header
    with pytest.raises(ValueError):
        thetadata_helper.get_request(url, headers, querystring)

    # Verify queue_request was called
    assert mock_queue_request.called


@patch('lumibot.tools.thetadata_queue_client.queue_request')
def test_get_request_exception_handling(mock_queue_request):
    """Test that get_request handles exceptions from queue_request."""
    # Mock queue_request to raise an exception
    mock_queue_request.side_effect = Exception("Request permanently failed: test error")

    url = "http://test.com"
    headers = {"Authorization": "Bearer test_token"}
    querystring = {"param1": "value1"}

    # Act & Assert - get_request should propagate the exception
    with pytest.raises(Exception) as exc_info:
<<<<<<< HEAD
        thetadata_helper.get_request(url, headers, querystring)
=======
        thetadata_helper.get_request(url, headers, querystring, "test_user", "test_password")
>>>>>>> 96e40cf7

    assert "test error" in str(exc_info.value)
    assert mock_queue_request.called


# NOTE (2025-12-07): The tests below (test_get_request_raises_theta_request_error_after_transient_status,
# etc.) are now obsolete because get_request ONLY uses queue mode. The queue system handles
# retries and error handling internally. These tests can be removed in a future cleanup.
@pytest.mark.skip(reason="Obsolete: get_request now uses queue mode only, which handles retries internally")
@patch('lumibot.tools.thetadata_helper.check_connection')
def test_get_request_raises_theta_request_error_after_transient_status(mock_check_connection, monkeypatch):
    """Ensure repeated 5xx responses raise ThetaRequestError with the status code."""
    # Disable remote downloader for this test
    monkeypatch.setattr(thetadata_helper, "REMOTE_DOWNLOADER_ENABLED", False)
    monkeypatch.delenv("DATADOWNLOADER_BASE_URL", raising=False)
    monkeypatch.delenv("DATADOWNLOADER_API_KEY", raising=False)
    mock_check_connection.return_value = (None, True)

    responses = [
        SimpleNamespace(status_code=503, text="Service unavailable")
        for _ in range(thetadata_helper.HTTP_RETRY_LIMIT)
    ]

    def fake_get(*args, **kwargs):
        if not responses:
            raise AssertionError("Expected ThetaRequestError before exhausting responses")
        return responses.pop(0)

    monkeypatch.setattr(thetadata_helper.requests, "get", fake_get)
    monkeypatch.setattr(thetadata_helper.time, "sleep", lambda *_: None)

    with pytest.raises(thetadata_helper.ThetaRequestError) as excinfo:
        thetadata_helper.get_request("http://fake", {}, {})

    assert excinfo.value.status_code == 503
    assert mock_check_connection.call_count >= thetadata_helper.HTTP_RETRY_LIMIT



@pytest.mark.skip(reason="Obsolete: get_request now uses queue mode only, so direct HTTP restart tests no longer apply")
@patch('lumibot.tools.thetadata_helper.start_theta_data_client')
@patch('lumibot.tools.thetadata_helper.check_connection')
def test_get_request_consecutive_474_triggers_restarts(mock_check_connection, mock_start_client, monkeypatch):
    mock_check_connection.return_value = (object(), True)

    responses = [MagicMock(status_code=474, text='Connection lost to Theta Data MDDS.') for _ in range(9)]

    def fake_get(*args, **kwargs):
        if not responses:
            raise AssertionError('Test exhausted mock responses unexpectedly')
        return responses.pop(0)

    monkeypatch.setattr(thetadata_helper.requests, 'get', fake_get)
    monkeypatch.setattr(thetadata_helper.time, 'sleep', lambda *args, **kwargs: None)
    monkeypatch.setattr(thetadata_helper, 'BOOT_GRACE_PERIOD', 0, raising=False)
    monkeypatch.setattr(thetadata_helper, 'CONNECTION_RETRY_SLEEP', 0, raising=False)

    with pytest.raises(ValueError, match='Cannot connect to Theta Data!'):
        thetadata_helper.get_request(
            url='http://test.com',
            headers={'Authorization': 'Bearer test_token'},
            querystring={'param1': 'value1'},
        )

    assert mock_start_client.call_count == 3
    # Initial liveness probe plus retry coordination checks
    assert mock_check_connection.call_count > 3


def test_probe_terminal_ready_handles_transient_states(monkeypatch):
    """Ensure the readiness probe treats 571/ServerStarting as not ready."""
    response = SimpleNamespace(status_code=571, text="SERVER_STARTING")
    monkeypatch.setattr(thetadata_helper.requests, "get", lambda *_, **__: response)
    assert thetadata_helper._probe_terminal_ready() is False


def test_probe_terminal_ready_success(monkeypatch):
    response = SimpleNamespace(status_code=200, text="OK")
    monkeypatch.setattr(thetadata_helper.requests, "get", lambda *_, **__: response)
    assert thetadata_helper._probe_terminal_ready()


@pytest.mark.skip(reason="Obsolete: get_request now uses queue mode only, so direct HTTP retry tests no longer apply")
@patch('lumibot.tools.thetadata_helper.check_connection')
def test_get_request_retries_on_571(mock_check_connection, monkeypatch):
    """ThetaData should retry when the terminal returns SERVER_STARTING."""
    mock_check_connection.return_value = (None, True)
    payload = {"header": {"format": [], "next_page": None, "error_type": "null"}, "response": []}

    responses = [
        SimpleNamespace(status_code=571, text="SERVER_STARTING"),
        SimpleNamespace(status_code=200, text="{}", json=lambda: payload),
    ]

    def fake_get(*args, **kwargs):
        resp = responses.pop(0)
        if resp.status_code == 200:
            return SimpleNamespace(
                status_code=200,
                text="{}",
                json=lambda: payload,
            )
        return resp

    monkeypatch.setattr(thetadata_helper.requests, "get", fake_get)
    result = thetadata_helper.get_request("http://fake", {}, {})
    assert result == payload
    assert mock_check_connection.call_count >= 2
    assert responses == []


@pytest.mark.skip(reason="Obsolete: get_request now uses queue mode only, so direct HTTP error translation tests no longer apply")
@patch('lumibot.tools.thetadata_helper.check_connection')
def test_get_request_raises_on_410(mock_check_connection, monkeypatch):
    """v2 requests hitting v3 terminal should raise a helpful error."""
    mock_check_connection.return_value = (None, True)

    def fake_get(*args, **kwargs):
        return SimpleNamespace(status_code=410, text="GONE")

    monkeypatch.setattr(thetadata_helper.requests, "get", fake_get)

    with pytest.raises(RuntimeError) as excinfo:
        thetadata_helper.get_request("http://fake", {}, {})

    assert "410" in str(excinfo.value)


@pytest.mark.skip(reason="Obsolete: get_request now uses queue mode only; header injection is covered in queue client tests")
def test_get_request_attaches_downloader_header(monkeypatch):
    headers_seen = {}

    class DummyResponse:
        status_code = 200

        def json(self):
            return {"response": [], "header": {"format": []}}

    def fake_get(url, headers=None, params=None, timeout=None):
        headers_seen.update(headers or {})
        return DummyResponse()

    monkeypatch.setattr(thetadata_helper, "DOWNLOADER_API_KEY", "secret-key")
    monkeypatch.setattr(thetadata_helper, "DOWNLOADER_KEY_HEADER", "X-Downloader-Key")
    monkeypatch.setattr(thetadata_helper.requests, "get", fake_get)
    monkeypatch.setattr(thetadata_helper, "check_connection", lambda **_: (None, True))

    thetadata_helper.get_request("http://fake", {}, {})
    assert headers_seen["X-Downloader-Key"] == "secret-key"


<<<<<<< HEAD
@pytest.mark.skip(reason="Obsolete: get_request now uses queue mode only; queue_full backoff is handled by the queue client")
=======
>>>>>>> 96e40cf7
def test_get_request_remote_queue_full_backoff(monkeypatch):
    payload_queue = {"error": "queue_full", "active": 8, "waiting": 12}
    payload_success = {"header": {"format": [], "error_type": "null", "next_page": None}, "response": []}
    call_timeouts = []

    def fake_get(url, headers=None, params=None, timeout=None):
        call_timeouts.append(timeout)
        if len(call_timeouts) == 1:
            return SimpleNamespace(
                status_code=503,
                text=json.dumps(payload_queue),
                json=lambda: payload_queue,
            )
        return SimpleNamespace(
            status_code=200,
            text="{}",
            json=lambda: payload_success,
        )

    sleeps = []

    def fake_sleep(duration):
        sleeps.append(duration)

    monkeypatch.setattr(thetadata_helper, "REMOTE_DOWNLOADER_ENABLED", True)
    monkeypatch.setattr(thetadata_helper.requests, "get", fake_get)
    monkeypatch.setattr(thetadata_helper, "check_connection", lambda **_: (None, True))
    monkeypatch.setattr(thetadata_helper.time, "sleep", fake_sleep)

<<<<<<< HEAD
    result = thetadata_helper.get_request("http://fake", {}, {})
=======
    result = thetadata_helper.get_request("http://fake", {}, {}, "user", "pass")
>>>>>>> 96e40cf7
    assert result == payload_success
    assert call_timeouts[0] is None, "Remote downloader calls should not set request timeout"
    assert sleeps, "Queue-full response should trigger a sleep before retrying"


def test_get_historical_eod_data_handles_missing_date(monkeypatch):
    sample_response = {
        "header": {"format": ["open", "close", "created"]},
        "response": [
            [439.5, 445.23, "2025-11-10T17:15:01.116"]
        ]
    }

    monkeypatch.setattr(thetadata_helper, "get_request", lambda **_: sample_response)
    monkeypatch.setattr(thetadata_helper, "get_historical_data", lambda **_: None)

    asset = Asset("TSLA", asset_type="stock")
    start = datetime.datetime(2025, 11, 10, tzinfo=datetime.timezone.utc)

    df = thetadata_helper.get_historical_eod_data(asset, start, start)
    assert not df.empty
    assert df.index[0].strftime("%Y-%m-%d") == "2025-11-10"


def test_get_historical_eod_data_splits_chunk_on_transient_error(monkeypatch):
    """Ensure a transient ThetaRequestError triggers a one-time chunk split."""
    call_ranges = []

    def fake_get_request(url, headers, querystring):
        start = querystring["start_date"]
        end = querystring["end_date"]
        call_ranges.append((start, end))
        if start == "2024-01-01" and end == "2024-01-04":
            raise thetadata_helper.ThetaRequestError("503 error", status_code=503)
        rows = []
        cursor = datetime.datetime.strptime(start, "%Y-%m-%d")
        end_dt = datetime.datetime.strptime(end, "%Y-%m-%d")
        while cursor <= end_dt:
            rows.append([100.0, 101.0, cursor.strftime("%Y-%m-%dT17:15:00Z")])
            cursor += datetime.timedelta(days=1)
        return {"header": {"format": ["open", "close", "created"]}, "response": rows}

    monkeypatch.setattr(thetadata_helper, "get_request", fake_get_request)
    monkeypatch.setattr(thetadata_helper, "get_historical_data", lambda **_: None)

    asset = Asset("MSFT", asset_type="stock")
    start = datetime.datetime(2024, 1, 1)
    end = datetime.datetime(2024, 1, 4)

    df = thetadata_helper.get_historical_eod_data(
        asset,
        start,
        end,
<<<<<<< HEAD
=======
        "user",
        "pass",
>>>>>>> 96e40cf7
        apply_corporate_actions=False,
    )
    assert len(df) == 4
    assert ("2024-01-01", "2024-01-04") in call_ranges
    assert ("2024-01-01", "2024-01-02") in call_ranges
    assert ("2024-01-03", "2024-01-04") in call_ranges


def test_get_historical_eod_data_split_failure_bubbles(monkeypatch):
    """If a split sub-chunk fails, propagate the ThetaRequestError."""
    failure_ranges = {
        ("2024-01-01", "2024-01-04"),
        ("2024-01-01", "2024-01-02"),
    }

    def fake_get_request(url, headers, querystring):
        start = querystring["start_date"]
        end = querystring["end_date"]
        if (start, end) in failure_ranges:
            raise thetadata_helper.ThetaRequestError("still failing", status_code=503)
        rows = [
            [100.0, 101.0, f"{start}T17:15:00Z"],
        ]
        return {"header": {"format": ["open", "close", "created"]}, "response": rows}

    monkeypatch.setattr(thetadata_helper, "get_request", fake_get_request)
    monkeypatch.setattr(thetadata_helper, "get_historical_data", lambda **_: None)

    asset = Asset("MSFT", asset_type="stock")
    start = datetime.datetime(2024, 1, 1)
    end = datetime.datetime(2024, 1, 4)

    with pytest.raises(thetadata_helper.ThetaRequestError):
        thetadata_helper.get_historical_eod_data(asset, start, end)


def test_check_connection_remote_downloader(monkeypatch):
    probe_calls = {"count": 0}

    def fake_probe():
        probe_calls["count"] += 1
        return probe_calls["count"] >= 2

    fake_time = SimpleNamespace(sleep=lambda *_: None)

    monkeypatch.setattr(thetadata_helper, "REMOTE_DOWNLOADER_ENABLED", True)
    monkeypatch.setattr(thetadata_helper, "_probe_terminal_ready", lambda: fake_probe())
    monkeypatch.setattr(thetadata_helper, "CONNECTION_MAX_RETRIES", 3)
    monkeypatch.setattr(thetadata_helper, "time", fake_time)

    _, ready = thetadata_helper.check_connection("user", "pass", wait_for_connection=True)
    assert ready is True
    assert probe_calls["count"] == 2


@patch('lumibot.tools.thetadata_helper.get_request')
def test_get_historical_data_stock(mock_get_request):
    # Arrange
    mock_json_response = {
        "header": {"format": ["date", "ms_of_day", "open", "high", "low", "close", "volume", "count"]},
        "response": [
            {"date": 20230701, "ms_of_day": 3600000, "open": 100, "high": 110, "low": 95, "close": 105, "volume": 1000, "count": 10},
            {"date": 20230702, "ms_of_day": 7200000, "open": 110, "high": 120, "low": 105, "close": 115, "volume": 2000, "count": 20}
        ]
    }
    mock_get_request.return_value = mock_json_response
    
    #asset = MockAsset(asset_type="stock", symbol="AAPL")
    asset = Asset("AAPL")
    start_dt = datetime.datetime(2025, 9, 2)
    end_dt = datetime.datetime(2025, 9, 3)
    ivl = 60000

    # Act
    df = thetadata_helper.get_historical_data(asset, start_dt, end_dt, ivl)

    # Assert
    assert isinstance(df, pd.DataFrame)
    assert not df.empty
    # 'datetime' is the index, not a column
    assert list(df.columns) == [
        "open",
        "high",
        "low",
        "close",
        "volume",
        "count",
        "last_trade_time",
        "last_bid_time",
        "last_ask_time",
    ]
    assert df.index.name == "datetime"
    # Index is timezone-aware (America/New_York)
    assert df.index[0].year == 2023
    assert df.index[0].month == 7
    assert df.index[0].day == 1
    assert df.index[0].hour == 1
    assert df.index[0].tzinfo is not None
    assert 'date' not in df.columns
    assert 'ms_of_day' not in df.columns
    assert df["open"].iloc[1] == 110

@patch('lumibot.tools.thetadata_helper.get_request')
def test_get_historical_data_option(mock_get_request):
    # Arrange
    mock_json_response = {
        "header": {"format": ["date", "ms_of_day", "open", "high", "low", "close", "volume", "count"]},
        "response": [
            {"date": 20230701, "ms_of_day": 3600000, "open": 1, "high": 1.1, "low": 0.95, "close": 1.05, "volume": 100, "count": 10},
            {"date": 20230702, "ms_of_day": 7200000, "open": 1.1, "high": 1.2, "low": 1.05, "close": 1.15, "volume": 200, "count": 20}
        ]
    }
    mock_get_request.return_value = mock_json_response
    
    asset = Asset(
        asset_type="option", symbol="AAPL", expiration=datetime.datetime(2025, 9, 30), strike=140, right="CALL"
    )
    start_dt = datetime.datetime(2025, 9, 2)
    end_dt = datetime.datetime(2025, 9, 3)
    ivl = 60000

    # Act
    df = thetadata_helper.get_historical_data(asset, start_dt, end_dt, ivl)

    # Assert
    assert isinstance(df, pd.DataFrame)
    assert not df.empty
    # 'datetime' is the index, not a column
    assert list(df.columns) == [
        "open",
        "high",
        "low",
        "close",
        "volume",
        "count",
        "last_trade_time",
        "last_bid_time",
        "last_ask_time",
    ]
    assert df.index.name == "datetime"
    # Index is timezone-aware (America/New_York)
    assert df.index[0].year == 2023
    assert df.index[0].month == 7
    assert df.index[0].day == 1
    assert df.index[0].hour == 1
    assert df.index[0].tzinfo is not None
    assert df["open"].iloc[1] == 1.1


@patch('lumibot.tools.thetadata_helper.get_request')
def test_get_historical_data_empty_response(mock_get_request):
    # Arrange
    mock_get_request.return_value = None
    
    asset = Asset(asset_type="stock", symbol="AAPL")
    start_dt = datetime.datetime(2025, 9, 2)
    end_dt = datetime.datetime(2025, 9, 3)
    ivl = 60000

    # Act
    df = thetadata_helper.get_historical_data(asset, start_dt, end_dt, ivl)

    # Assert
    assert df is None


@patch("lumibot.tools.thetadata_helper.get_trading_dates")
@patch("lumibot.tools.thetadata_helper.get_request")
def test_get_historical_data_applies_session_override(mock_get_request, mock_get_trading_dates):
    asset = Asset(asset_type="stock", symbol="MSFT")
    start_dt = LUMIBOT_DEFAULT_PYTZ.localize(datetime.datetime(2024, 11, 21, 19, 0))
    end_dt = LUMIBOT_DEFAULT_PYTZ.localize(datetime.datetime(2024, 11, 25, 19, 0))
    ivl = 60000
    mock_get_trading_dates.return_value = [
        datetime.date(2024, 11, 22),
        datetime.date(2024, 11, 25),
    ]
    mock_get_request.return_value = {
        "header": {
            "format": ["timestamp", "open", "high", "low", "close", "volume", "count"],
            "error_type": "null",
        },
        "response": [["2024-11-22T09:30:00", 10, 11, 9, 10.5, 1000, 1]],
    }

    df = thetadata_helper.get_historical_data(
        asset,
        start_dt,
        end_dt,
        ivl,
        session_time_override=("09:30:00", "09:31:00"),
    )

    assert df is not None
    assert mock_get_request.call_count == len(mock_get_trading_dates.return_value)
    for call in mock_get_request.call_args_list:
        qs = call.kwargs["querystring"]
        assert qs["start_time"] == "09:30:00"
        assert qs["end_time"] == "09:31:00"

@patch('lumibot.tools.thetadata_helper.get_request')
def test_get_historical_data_quote_style(mock_get_request):
    # Arrange
    mock_json_response = {
        "header": {"format": ["date", "ms_of_day", "bid_size","bid_condition","bid","bid_exchange","ask_size","ask_condition","ask","ask_exchange"]},
        "response": [
            {"date": 20230701, "ms_of_day": 3600000, "bid_size": 0, "bid_condition": 0, "bid": 100, "bid_exchange": 110, "ask_size": 0, "ask_condition": 105, "ask": 1000, "ask_exchange": 10}
        ]
    }
    mock_get_request.return_value = mock_json_response
    
    asset = Asset(asset_type="stock", symbol="AAPL")
    start_dt = datetime.datetime(2025, 9, 2)
    end_dt = datetime.datetime(2025, 9, 3)
    ivl = 60000

    # Act
    df = thetadata_helper.get_historical_data(asset, start_dt, end_dt, ivl, datastyle="quote")

    # Assert
    assert isinstance(df, pd.DataFrame)
    assert not df.empty
    assert list(df.columns) == [
        "bid_size",
        "bid_condition",
        "bid",
        "bid_exchange",
        "ask_size",
        "ask_condition",
        "ask",
        "ask_exchange",
        "last_trade_time",
        "last_bid_time",
        "last_ask_time",
    ]

@patch('lumibot.tools.thetadata_helper.get_request')
def test_get_historical_data_ohlc_style_with_zero_in_response(mock_get_request):
    # Arrange
    mock_json_response = {
        "header": {"format": ["date", "ms_of_day", "open", "high", "low", "close", "volume", "count"]},
        "response": [
            {"date": 20230701, "ms_of_day": 3600000, "open": 0, "high": 0, "low": 0, "close": 0, "volume": 0, "count": 0}
        ]
    }
    mock_get_request.return_value = mock_json_response
    
    asset = Asset(asset_type="stock", symbol="AAPL")
    start_dt = datetime.datetime(2025, 9, 2)
    end_dt = datetime.datetime(2025, 9, 3)
    ivl = 60000

    # Act
    df = thetadata_helper.get_historical_data(asset, start_dt, end_dt, ivl)

    # Assert
    assert df is None  # The DataFrame should be None because no valid rows remain


@patch('lumibot.tools.thetadata_helper.get_request')
def test_get_expirations_normal_operation(mock_get_request):
    # Arrange
    mock_json_response = {
        "header": {"format": ["expiration_date"]},
        "response": [
            {"expiration_date": 20230721},
            {"expiration_date": 20230728},
            {"expiration_date": 20230804}
        ]
    }
    mock_get_request.return_value = mock_json_response
    
    ticker = "AAPL"
    after_date = datetime.date(2023, 7, 25)

    # Act
    expirations = thetadata_helper.get_expirations(ticker, after_date)

    # Assert
    expected = ["2023-07-28", "2023-08-04"]
    assert expirations == expected

@patch('lumibot.tools.thetadata_helper.get_request')
def test_get_expirations_empty_response(mock_get_request):
    # Arrange
    mock_json_response = {
        "header": {"format": ["expiration_date"]},
        "response": []
    }
    mock_get_request.return_value = mock_json_response
    
    ticker = "AAPL"
    after_date = datetime.date(2023, 7, 25)

    # Act
    expirations = thetadata_helper.get_expirations(ticker, after_date)

    # Assert
    assert expirations == []

@patch('lumibot.tools.thetadata_helper.get_request')
def test_get_expirations_dates_before_after_date(mock_get_request):
    # Arrange
    mock_json_response = {
        "header": {"format": ["expiration_date"]},
        "response": [
            {"expiration_date": 20230714},
            {"expiration_date": 20230721}
        ]
    }
    mock_get_request.return_value = mock_json_response
    
    ticker = "AAPL"
    after_date = datetime.date(2023, 7, 25)

    # Act
    expirations = thetadata_helper.get_expirations(ticker, after_date)

    # Assert
    assert expirations == []  # All dates are before the after_date, so the result should be empty



@patch('lumibot.tools.thetadata_helper.get_request')
def test_get_strikes_normal_operation(mock_get_request):
    # Arrange
    mock_json_response = {
        "header": {"format": ["strike_price"]},
        "response": [
            {"strike_price": 140000},
            {"strike_price": 145000},
            {"strike_price": 150000}
        ]
    }
    mock_get_request.return_value = mock_json_response
    
    ticker = "AAPL"
    expiration = datetime.datetime(2023, 9, 15)

    # Act
    strikes = thetadata_helper.get_strikes(ticker, expiration)

    # Assert
    expected = [140.0, 145.0, 150.0]
    assert strikes == expected

@patch('lumibot.tools.thetadata_helper.get_request')
def test_get_strikes_empty_response(mock_get_request):
    # Arrange
    mock_json_response = {
        "header": {"format": ["strike_price"]},
        "response": []
    }
    mock_get_request.return_value = mock_json_response
    
    ticker = "AAPL"
    expiration = datetime.datetime(2023, 9, 15)

    # Act
    strikes = thetadata_helper.get_strikes(ticker, expiration)

    # Assert
    assert strikes == []


@pytest.mark.apitest
@pytest.mark.usefixtures("theta_terminal_cleanup")
# NOTE (2025-11-28): Skip process health tests when Data Downloader is configured.
# These tests verify ThetaTerminal JAR process management (start/stop/restart),
# which only applies to local ThetaTerminal mode. When using the production
# Data Downloader proxy (DATADOWNLOADER_BASE_URL), there's no local process to manage.
@pytest.mark.skipif(
    bool(os.environ.get("DATADOWNLOADER_BASE_URL")),
    reason="Process health tests require local ThetaTerminal, not Data Downloader"
)
class TestThetaDataProcessHealthCheck:
    """
    Real integration tests for ThetaData process health monitoring.
    NO MOCKING - these tests use real ThetaData process and data.
    These tests are skipped when Data Downloader is configured since
    there is no local ThetaTerminal process to manage.
    """

    def test_process_alive_detection_real_process(self):
        """Test is_process_alive() with real ThetaData process"""
        username = os.environ.get("THETADATA_USERNAME")
        password = os.environ.get("THETADATA_PASSWORD")

        # Reset global state
        thetadata_helper.THETA_DATA_PROCESS = None
        thetadata_helper.THETA_DATA_PID = None

        # Start process and verify it's tracked
        process = thetadata_helper.start_theta_data_client(username, password)
        assert process is not None, "Process should be returned"
        assert thetadata_helper.THETA_DATA_PROCESS is not None, "Global process should be set"
        assert thetadata_helper.THETA_DATA_PID is not None, "Global PID should be set"

        # Verify it's alive
        assert thetadata_helper.is_process_alive() is True, "Process should be alive"

        # Verify actual process is running
        pid = thetadata_helper.THETA_DATA_PID
        result = subprocess.run(['ps', '-p', str(pid)], capture_output=True)
        assert result.returncode == 0, f"Process {pid} should be running"

    def test_force_kill_and_auto_restart(self):
        """Force kill ThetaData process and verify check_connection() auto-restarts it"""
        username = os.environ.get("THETADATA_USERNAME")
        password = os.environ.get("THETADATA_PASSWORD")

        # Start initial process
        thetadata_helper.start_theta_data_client(username, password)
        time.sleep(3)
        initial_pid = thetadata_helper.THETA_DATA_PID
        assert thetadata_helper.is_process_alive() is True, "Initial process should be alive"

        # FORCE KILL the Java process
        subprocess.run(['kill', '-9', str(initial_pid)], check=True)
        time.sleep(1)

        # Verify is_process_alive() detects it's dead
        assert thetadata_helper.is_process_alive() is False, "Process should be detected as dead"

        # check_connection() should detect death and restart
        client, connected = thetadata_helper.check_connection(username, password)

        # Verify new process started
        new_pid = thetadata_helper.THETA_DATA_PID
        assert new_pid is not None, "New PID should be assigned"
        assert new_pid != initial_pid, "Should have new PID after restart"
        assert thetadata_helper.is_process_alive() is True, "New process should be alive"

        # Verify new process is actually running
        result = subprocess.run(['ps', '-p', str(new_pid)], capture_output=True)
        assert result.returncode == 0, f"New process {new_pid} should be running"

    def test_data_fetch_after_process_restart(self):
        """Verify we can fetch data after process dies - uses cache or restarts"""
        username = os.environ.get("THETADATA_USERNAME")
        password = os.environ.get("THETADATA_PASSWORD")
        asset = Asset("SPY", asset_type="stock")
        # Use recent dates to ensure data is available
        start = datetime.datetime(2025, 9, 15)
        end = datetime.datetime(2025, 9, 16)

        # Start process
        thetadata_helper.start_theta_data_client(username, password)
        time.sleep(3)
        initial_pid = thetadata_helper.THETA_DATA_PID

        # FORCE KILL it
        subprocess.run(['kill', '-9', str(initial_pid)], check=True)
        time.sleep(1)
        assert thetadata_helper.is_process_alive() is False

        # Try to fetch data - may use cache OR restart process
        df = thetadata_helper.get_price_data(
            asset=asset,
            start=start,
            end=end,
            timespan="minute"
        )

        # Verify we got data (from cache or after restart)
        assert df is not None, "Should get data (from cache or after restart)"
        assert len(df) > 0, "Should have data rows"

        # Process may or may not be alive depending on whether cache was used
        # Both outcomes are acceptable - the key is we got data without crashing

    def test_multiple_rapid_restarts(self):
        """Test rapid kill-restart cycles don't break the system"""
        username = os.environ.get("THETADATA_USERNAME")
        password = os.environ.get("THETADATA_PASSWORD")

        for i in range(3):
            # Start process
            thetadata_helper.start_theta_data_client(username, password)
            time.sleep(2)
            pid = thetadata_helper.THETA_DATA_PID

            # Kill it
            subprocess.run(['kill', '-9', str(pid)], check=True)
            time.sleep(0.5)

            # Verify detection
            assert thetadata_helper.is_process_alive() is False, f"Cycle {i}: should detect death"

        # Final restart should work
        client, connected = thetadata_helper.check_connection(username, password)
        assert connected is True, "Should connect after rapid restarts"
        assert thetadata_helper.is_process_alive() is True, "Final process should be alive"

    def test_process_dies_during_data_fetch(self):
        """Ensure repeated shutdown + restart cycles succeed without BadSession loops."""
        username = os.environ.get("THETADATA_USERNAME")
        password = os.environ.get("THETADATA_PASSWORD")
        asset = Asset("AAPL", asset_type="stock")
        start = datetime.datetime(2025, 9, 1)
        end = datetime.datetime(2025, 9, 5)

        thetadata_helper.start_theta_data_client(username, password)

        for cycle in range(2):
            # Confirm the terminal is ready before simulating the crash/shutdown.
            _, connected = thetadata_helper.check_connection(username, password, wait_for_connection=True)
            assert connected is True, f"Cycle {cycle}: ThetaTerminal should be ready before shutdown."

            # Request a graceful shutdown and ensure the process actually exits.
            assert thetadata_helper.shutdown_theta_terminal(timeout=30.0) is True, (
                f"Cycle {cycle}: ThetaTerminal failed to shut down via control endpoint."
            )
            assert thetadata_helper.is_process_alive() is False, f"Cycle {cycle}: process should be stopped."

            # Fetch data immediately; helper should restart the terminal transparently.
            df = thetadata_helper.get_price_data(
                asset=asset,
                start=start,
                end=end,
                timespan="minute",
            )

            assert df is not None, f"Cycle {cycle}: Expected data frame after restart."
            assert len(df) > 0, f"Cycle {cycle}: Expected non-empty data frame after restart."

    def test_process_never_started(self):
        """Test check_connection() when process was never started"""
        username = os.environ.get("THETADATA_USERNAME")
        password = os.environ.get("THETADATA_PASSWORD")

        # Reset global state - no process
        thetadata_helper.THETA_DATA_PROCESS = None
        thetadata_helper.THETA_DATA_PID = None

        # is_process_alive should return False
        assert thetadata_helper.is_process_alive() is False, "No process should be detected"

        # check_connection should start one
        client, connected = thetadata_helper.check_connection(username, password)

        assert thetadata_helper.THETA_DATA_PROCESS is not None, "Process should be started"
        assert thetadata_helper.is_process_alive() is True, "New process should be alive"


class TestThetaDataChainsCaching:
    """Unit coverage for historical chain caching and normalization."""

    def test_chains_cached_basic_structure(self, tmp_path, monkeypatch):
        asset = Asset("TEST", asset_type="stock")
        test_date = date(2024, 11, 7)

        sample_chain = {
            "Multiplier": 100,
            "Exchange": "SMART",
            "Chains": {
                "CALL": {"2024-11-15": [100.0, 105.0]},
                "PUT": {"2024-11-15": [90.0, 95.0]},
            },
            "UnderlyingSymbol": asset.symbol,
            "_chain_cache_version": thetadata_helper.THETADATA_CHAIN_CACHE_VERSION,
        }

        calls = []

        def fake_builder(**kwargs):
            calls.append(kwargs)
            return sample_chain

        monkeypatch.setattr(thetadata_helper, "build_historical_chain", fake_builder)
        monkeypatch.setattr(thetadata_helper, "LUMIBOT_CACHE_FOLDER", str(tmp_path))

        result = thetadata_helper.get_chains_cached(asset, test_date)

        assert result == sample_chain
        assert len(calls) == 1
        builder_call = calls[0]
        assert builder_call["asset"] == asset
        assert builder_call["as_of_date"] == test_date

    def test_chains_cache_reuse(self, tmp_path, monkeypatch):
        asset = Asset("REUSE", asset_type="stock")
        test_date = date(2024, 11, 8)

        sample_chain = {
            "Multiplier": 100,
            "Exchange": "SMART",
            "Chains": {"CALL": {"2024-11-22": [110.0]}, "PUT": {"2024-11-22": [95.0]}},
            "UnderlyingSymbol": asset.symbol,
            "_chain_cache_version": thetadata_helper.THETADATA_CHAIN_CACHE_VERSION,
        }

        call_count = {"total": 0}

        def fake_builder(**kwargs):
            call_count["total"] += 1
            return sample_chain

        monkeypatch.setattr(thetadata_helper, "build_historical_chain", fake_builder)
        monkeypatch.setattr(thetadata_helper, "LUMIBOT_CACHE_FOLDER", str(tmp_path))

        first = thetadata_helper.get_chains_cached(asset, test_date)
        second = thetadata_helper.get_chains_cached(asset, test_date)

        assert first == sample_chain
        assert second == sample_chain
        assert call_count["total"] == 1, "Builder should only run once due to cache reuse"

    def test_chain_cache_respects_recent_file(self, tmp_path, monkeypatch):
        asset = Asset("RECENT", asset_type="stock")
        test_date = date(2024, 11, 30)

        sample_chain = {
            "Multiplier": 100,
            "Exchange": "SMART",
            "Chains": {"CALL": {"2024-12-06": [120.0]}, "PUT": {"2024-12-06": [80.0]}},
            "UnderlyingSymbol": asset.symbol,
            "_chain_cache_version": thetadata_helper.THETADATA_CHAIN_CACHE_VERSION,
        }

        monkeypatch.setattr(thetadata_helper, "LUMIBOT_CACHE_FOLDER", str(tmp_path))

        cache_folder = Path(tmp_path) / "thetadata" / "stock" / "option_chains"
        cache_folder.mkdir(parents=True, exist_ok=True)

        cache_file = cache_folder / f"{asset.symbol}_{test_date.isoformat()}.parquet"
        pd.DataFrame({"data": [sample_chain]}).to_parquet(cache_file, compression="snappy", engine="pyarrow")

        # Builder should not be invoked because cache hit satisfies tolerance window
        def fail_builder(**kwargs):
            raise AssertionError("build_historical_chain should not be called when cache is fresh")

        monkeypatch.setattr(thetadata_helper, "build_historical_chain", fail_builder)

        result = thetadata_helper.get_chains_cached(asset, test_date)
        assert result == sample_chain

    def test_chains_cached_handles_none_builder(self, tmp_path, monkeypatch, caplog):
        asset = Asset("NONE", asset_type="stock")
        test_date = date(2024, 11, 28)

        monkeypatch.setattr(thetadata_helper, "build_historical_chain", lambda **kwargs: None)
        monkeypatch.setattr(thetadata_helper, "LUMIBOT_CACHE_FOLDER", str(tmp_path))
        monkeypatch.delenv("BACKTESTING_QUIET_LOGS", raising=False)
        caplog.set_level(logging.WARNING, logger="lumibot.tools.thetadata_helper")

        with caplog.at_level(logging.WARNING, logger="lumibot.tools.thetadata_helper"):
            result = thetadata_helper.get_chains_cached(asset, test_date)

        cache_folder = Path(tmp_path) / "thetadata" / "stock" / "option_chains"
        assert not cache_folder.exists() or not list(cache_folder.glob("*.parquet"))

        assert result == {
            "Multiplier": 100,
            "Exchange": "SMART",
            "Chains": {"CALL": {}, "PUT": {}},
        }
        assert "ThetaData returned no option data" in caplog.text


def test_build_historical_chain_parses_quote_payload(monkeypatch):
    asset = Asset("CVNA", asset_type="stock")
    as_of_date = date(2024, 11, 7)
    as_of_int = int(as_of_date.strftime("%Y%m%d"))

    def fake_get_request(url, headers, querystring):
        if url.endswith(thetadata_helper.OPTION_LIST_ENDPOINTS["expirations"]):
            return {
                "header": {"format": ["date"]},
                "response": [[20241115], [20241205], [20250124]],
            }
        if url.endswith(thetadata_helper.OPTION_LIST_ENDPOINTS["strikes"]):
            exp = querystring["expiration"]
            if exp == "2024-11-15":
                return {
                    "header": {"format": ["strike"]},
                    "response": [[100000], [105000]],
                }
            if exp == "2024-12-05":
                return {
                    "header": {"format": ["strike"]},
                    "response": [[110000]],
                }
            return {
                "header": {"format": ["strike"]},
                "response": [[120000]],
            }
        if url.endswith(thetadata_helper.OPTION_LIST_ENDPOINTS["dates_quote"]):
            exp = querystring["expiration"]
            if exp == "2024-11-15":
                return {
                    "header": {"format": None, "error_type": "null"},
                    "response": [as_of_int, as_of_int + 1],
                }
            return {
                "header": {"format": None, "error_type": "NO_DATA"},
                "response": [],
            }
        raise AssertionError(f"Unexpected URL {url}")

    monkeypatch.setattr(thetadata_helper, "get_request", fake_get_request)

    result = thetadata_helper.build_historical_chain(asset, as_of_date)

    assert result["Multiplier"] == 100
    assert set(result["Chains"].keys()) == {"CALL", "PUT"}
    assert list(result["Chains"]["CALL"].keys()) == ["2024-11-15", "2024-12-05", "2025-01-24"]
    assert result["Chains"]["CALL"]["2024-11-15"] == [100.0, 105.0]
    assert result["Chains"]["CALL"]["2024-12-05"] == [110.0]
    assert result["Chains"]["CALL"]["2025-01-24"] == [120.0]
    assert result["Chains"]["PUT"]["2024-11-15"] == [100.0, 105.0]
    assert result["Chains"]["PUT"]["2024-12-05"] == [110.0]
    assert result["Chains"]["PUT"]["2025-01-24"] == [120.0]


def test_build_historical_chain_uses_v3_option_list_params(monkeypatch):
    asset = Asset("SPY", asset_type="stock")
    as_of_date = date(2024, 11, 15)
    captured = []

    def fake_get_request(url, headers, querystring):
        captured.append((url, dict(querystring)))
        if url.endswith(thetadata_helper.OPTION_LIST_ENDPOINTS["expirations"]):
            return {"header": {"format": ["expiration"]}, "response": [["20241220"]]}
        if url.endswith(thetadata_helper.OPTION_LIST_ENDPOINTS["strikes"]):
            return {"header": {"format": ["strike"]}, "response": [[100000], [101000]]}
        if url.endswith(thetadata_helper.OPTION_LIST_ENDPOINTS["dates_quote"]):
            if querystring["right"] == "call":
                return {"header": {"format": None, "error_type": "NO_DATA"}, "response": []}
            return {
                "header": {"format": None, "error_type": "null"},
                "response": [int(as_of_date.strftime("%Y%m%d"))],
            }
        raise AssertionError(f"Unexpected URL {url}")

    monkeypatch.setattr(thetadata_helper, "get_request", fake_get_request)

    result = thetadata_helper.build_historical_chain(asset, as_of_date)
    assert result is not None

    strike_calls = [
        params for url, params in captured if url.endswith(thetadata_helper.OPTION_LIST_ENDPOINTS["strikes"])
    ]
    assert strike_calls, "Expected at least one strikes request"
    assert strike_calls[0]["expiration"] == "2024-12-20"
    assert "exp" not in strike_calls[0]
    assert strike_calls[0]["format"] == "json"

    dates_calls = [
        params for url, params in captured if url.endswith(thetadata_helper.OPTION_LIST_ENDPOINTS["dates_quote"])
    ]
    assert dates_calls == []


def test_build_historical_chain_returns_none_when_no_dates(monkeypatch, caplog):
    asset = Asset("NONE", asset_type="stock")
    as_of_date = date(2024, 11, 28)

    as_of_int = int(as_of_date.strftime("%Y%m%d"))

    def fake_get_request(url, headers, querystring):
        if url.endswith(thetadata_helper.OPTION_LIST_ENDPOINTS["expirations"]):
            return {"header": {"format": ["date"]}, "response": [[20241129], [20241206]]}
        if url.endswith(thetadata_helper.OPTION_LIST_ENDPOINTS["strikes"]):
            return {"header": {"format": ["strike"]}, "response": [[150000], [155000]]}
        if url.endswith(thetadata_helper.OPTION_LIST_ENDPOINTS["dates_quote"]):
            return {"header": {"format": None, "error_type": "NO_DATA"}, "response": []}
        raise AssertionError(f"Unexpected URL {url}")

    monkeypatch.setattr(thetadata_helper, "get_request", fake_get_request)
    result = thetadata_helper.build_historical_chain(asset, as_of_date)

    assert result is not None
    assert list(result["Chains"]["CALL"].keys()) == ["2024-11-29", "2024-12-06"]
    assert result["Chains"]["CALL"]["2024-11-29"] == [150.0, 155.0]
    assert result["Chains"]["PUT"]["2024-11-29"] == [150.0, 155.0]

def test_build_historical_chain_empty_response(monkeypatch, caplog):
    asset = Asset("EMPTY", asset_type="stock")
    as_of_date = date(2024, 11, 9)

    def fake_get_request(url, headers, querystring):
        if url.endswith(thetadata_helper.OPTION_LIST_ENDPOINTS["expirations"]):
            return {"header": {"format": ["date"]}, "response": []}
        raise AssertionError("Unexpected call after empty expirations")

    monkeypatch.setattr(thetadata_helper, "get_request", fake_get_request)
    monkeypatch.delenv("BACKTESTING_QUIET_LOGS", raising=False)
    caplog.set_level(logging.WARNING, logger="lumibot.tools.thetadata_helper")

    with caplog.at_level(logging.WARNING, logger="lumibot.tools.thetadata_helper"):
        result = thetadata_helper.build_historical_chain(asset, as_of_date)

    assert result is None
    assert "returned no expirations" in caplog.text


# NOTE (2025-11-28): Skip connection supervision tests when Data Downloader is configured.
# These tests verify terminal restart behavior when connections drop, which only applies
# to local ThetaTerminal mode. The Data Downloader handles connection management on the server side.
@pytest.mark.skipif(
    bool(os.environ.get("DATADOWNLOADER_BASE_URL")),
    reason="Connection supervision tests require local ThetaTerminal, not Data Downloader"
)
class TestThetaDataConnectionSupervision:
    """
    Tests for ThetaData connection supervision and terminal restart behavior.
    These tests are skipped when Data Downloader is configured since
    there is no local ThetaTerminal to restart.
    """

    def setup_method(self):
        thetadata_helper.reset_connection_diagnostics()

    def test_check_connection_recovers_after_restart(self, monkeypatch):
        statuses = iter(["DISCONNECTED", "DISCONNECTED", "CONNECTED"])

        class FakeResponse:
            def __init__(self, text):
                self.text = text

        def fake_get(url, timeout=None, **kwargs):
            try:
                text = next(statuses)
            except StopIteration:
                text = "CONNECTED"
            return FakeResponse(text)

        start_calls = []

        def fake_start(username, password):
            start_calls.append((username, password))
            return object()

        monkeypatch.setattr(thetadata_helper.requests, "get", fake_get)
        monkeypatch.setattr(thetadata_helper, "start_theta_data_client", fake_start)
        monkeypatch.setattr(thetadata_helper, "is_process_alive", lambda: True)
        monkeypatch.setattr(thetadata_helper, "CONNECTION_MAX_RETRIES", 2, raising=False)
        monkeypatch.setattr(thetadata_helper, "MAX_TERMINAL_RESTART_CYCLES", 2, raising=False)
        monkeypatch.setattr(thetadata_helper, "BOOT_GRACE_PERIOD", 0, raising=False)
        monkeypatch.setattr(thetadata_helper, "CONNECTION_RETRY_SLEEP", 0, raising=False)
        monkeypatch.setattr(thetadata_helper.time, "sleep", lambda *args, **kwargs: None)

        client, connected = thetadata_helper.check_connection("user", "pass", wait_for_connection=True)

        assert connected is True
        assert len(start_calls) == 1
        assert thetadata_helper.CONNECTION_DIAGNOSTICS["terminal_restarts"] >= 1

    def test_check_connection_raises_after_restart_cycles(self, monkeypatch):
        statuses = iter(["DISCONNECTED"] * 10)

        class FakeResponse:
            def __init__(self, text):
                self.text = text

        def fake_get(url, timeout=None, **kwargs):
            try:
                text = next(statuses)
            except StopIteration:
                text = "DISCONNECTED"
            return FakeResponse(text)

        monkeypatch.setattr(thetadata_helper.requests, "get", fake_get)
        monkeypatch.setattr(thetadata_helper, "start_theta_data_client", lambda *args, **kwargs: object())
        monkeypatch.setattr(thetadata_helper, "is_process_alive", lambda: True)
        monkeypatch.setattr(thetadata_helper, "CONNECTION_MAX_RETRIES", 1, raising=False)
        monkeypatch.setattr(thetadata_helper, "MAX_TERMINAL_RESTART_CYCLES", 1, raising=False)
        monkeypatch.setattr(thetadata_helper, "BOOT_GRACE_PERIOD", 0, raising=False)
        monkeypatch.setattr(thetadata_helper, "CONNECTION_RETRY_SLEEP", 0, raising=False)
        monkeypatch.setattr(thetadata_helper.time, "sleep", lambda *args, **kwargs: None)

        with pytest.raises(thetadata_helper.ThetaDataConnectionError):
            thetadata_helper.check_connection("user", "pass", wait_for_connection=True)


def test_finalize_day_frame_handles_dst_fallback():
    tz = pytz.timezone("America/New_York")
    utc = pytz.UTC
    frame_index = pd.date_range(
        end=tz.localize(datetime.datetime(2024, 10, 31, 16, 0)),
        periods=5,
        freq="D",
    )
    frame = pd.DataFrame(
        {
            "open": [100 + i for i in range(len(frame_index))],
            "high": [101 + i for i in range(len(frame_index))],
            "low": [99 + i for i in range(len(frame_index))],
            "close": [100.5 + i for i in range(len(frame_index))],
            "volume": [1000 + i for i in range(len(frame_index))],
        },
        index=frame_index,
    )

    data_source = ThetaDataBacktestingPandas(
        datetime_start=utc.localize(datetime.datetime(2024, 10, 1)),
        datetime_end=utc.localize(datetime.datetime(2024, 11, 5)),
        use_quote_data=False,
    )

    current_dt = utc.localize(datetime.datetime(2024, 11, 4, 13, 30))
    result = data_source._finalize_day_frame(
        frame,
        current_dt,
        requested_length=len(frame_index),
        timeshift=None,
        asset=Asset("TSLA"),
    )

    assert result is not None
    assert len(result) == len(frame_index)


def test_update_pandas_data_fetches_real_day_frames(monkeypatch):
    """Daily requests should stay daily even when only minute cache exists."""

    monkeypatch.setattr(
        ThetaDataBacktestingPandas,
        "kill_processes_by_name",
        lambda self, keyword: None,
    )
    monkeypatch.setattr(
        thetadata_helper,
        "reset_theta_terminal_tracking",
        lambda: None,
    )

    utc = pytz.UTC
    data_source = ThetaDataBacktestingPandas(
        datetime_start=utc.localize(datetime.datetime(2024, 7, 1)),
        datetime_end=utc.localize(datetime.datetime(2024, 11, 5)),
<<<<<<< HEAD
=======
        username="user",
        password="pass",
>>>>>>> 96e40cf7
        use_quote_data=False,
    )

    asset = Asset("TQQQ", asset_type="stock")
    quote = Asset("USD", asset_type="forex")
    key = (asset, quote)

    minute_index = pd.date_range(
        start=utc.localize(datetime.datetime(2024, 7, 15, 13, 30)),
        periods=1_000,
        freq="min",
    )
    minute_frame = pd.DataFrame(
        {
            "open": 50 + np.arange(len(minute_index)) * 0.01,
            "high": 50.5 + np.arange(len(minute_index)) * 0.01,
            "low": 49.5 + np.arange(len(minute_index)) * 0.01,
            "close": 50.25 + np.arange(len(minute_index)) * 0.01,
            "volume": 1_000,
        },
        index=minute_index,
    )

    per_timestep_key, legacy_key = data_source._build_dataset_keys(asset, quote, "minute")
    minute_data = Data(asset, minute_frame, timestep="minute", quote=quote)
    data_source.pandas_data[legacy_key] = minute_data
    data_source.pandas_data[per_timestep_key] = minute_data
    data_source._data_store[legacy_key] = minute_data
    data_source._data_store[per_timestep_key] = minute_data
    data_source._record_metadata(per_timestep_key, minute_frame, "minute", asset, has_quotes=False)

    captured = {}

    def fake_get_price_data(*args, **kwargs):
        captured["timespan"] = kwargs.get("timespan")
        # Return data covering the full backtest period (2024-07-01 to 2024-11-05)
        # to satisfy coverage validation checks
        eod_index = pd.date_range(
            start=utc.localize(datetime.datetime(2024, 7, 1, 20, 0)),
            end=utc.localize(datetime.datetime(2024, 11, 5, 20, 0)),
            freq="D",
        )
        return pd.DataFrame(
            {
                "open": 100.0,
                "high": 101.0,
                "low": 99.0,
                "close": 100.5,
                "volume": 1_000,
            },
            index=eod_index,
        )

    monkeypatch.setattr(thetadata_helper, "get_price_data", fake_get_price_data)
    monkeypatch.setattr(
        ThetaDataBacktestingPandas,
        "get_datetime",
        lambda self: utc.localize(datetime.datetime(2024, 11, 1, 16, 0)),
    )

    data_source._update_pandas_data(asset, quote, length=50, timestep="day")

    assert captured.get("timespan") == "day", "Theta daily requests must use the daily endpoint"
    stored = data_source.pandas_data.get(key)
    assert stored is not None
    assert stored.timestep == "day", "pandas_data entry should be daily after refresh"


def test_update_pandas_data_preserves_full_history(monkeypatch, tmp_path):
    """Test that _update_pandas_data preserves full history when updating cached data."""
    monkeypatch.setattr(
        ThetaDataBacktestingPandas,
        "kill_processes_by_name",
        lambda self, keyword: None,
    )
    monkeypatch.setattr(
        thetadata_helper,
        "reset_theta_terminal_tracking",
        lambda: None,
    )
    # Use temp path to avoid interference from real cached data
    monkeypatch.setenv("LUMIBOT_CACHE_DIR", str(tmp_path))

    utc = pytz.UTC
    data_source = ThetaDataBacktestingPandas(
        datetime_start=utc.localize(datetime.datetime(2020, 1, 1)),
        datetime_end=utc.localize(datetime.datetime(2025, 11, 5)),
<<<<<<< HEAD
=======
        username="user",
        password="pass",
>>>>>>> 96e40cf7
        use_quote_data=False,
    )

    # Use a fake symbol to avoid cached data interference
    asset = Asset("FAKESPY", asset_type="stock")
    quote = Asset("USD", asset_type="forex")
    key = (asset, quote)

    base_index = pd.date_range(
        start=utc.localize(datetime.datetime(2020, 10, 1, 20, 0)),
        periods=250,
        freq="D",
    )
    base_frame = pd.DataFrame(
        {
            "open": 100 + np.arange(len(base_index), dtype=float),
            "high": 101 + np.arange(len(base_index), dtype=float),
            "low": 99 + np.arange(len(base_index), dtype=float),
            "close": 100.5 + np.arange(len(base_index), dtype=float),
            "volume": 1_000,
        },
        index=base_index,
    )
    day_key, legacy_key = data_source._build_dataset_keys(asset, quote, "day")
    day_data = Data(asset, base_frame, timestep="day", quote=quote)
    data_source.pandas_data[legacy_key] = day_data
    data_source.pandas_data[day_key] = day_data
    data_source._data_store[legacy_key] = day_data
    data_source._data_store[day_key] = day_data
    data_source._record_metadata(day_key, base_frame, "day", asset, has_quotes=False)

    captured = {}

    def fake_get_price_data(*args, **kwargs):
        captured["preserve_full_history"] = kwargs.get("preserve_full_history")
        # Return data that extends to the backtest end date to satisfy coverage validation
        new_index = pd.date_range(
            start=utc.localize(datetime.datetime(2020, 10, 1, 20, 0)),
            end=utc.localize(datetime.datetime(2025, 11, 5, 20, 0)),
            freq="D",
        )
        return pd.DataFrame(
            {
                "open": 200 + np.arange(len(new_index), dtype=float),
                "high": 201 + np.arange(len(new_index), dtype=float),
                "low": 199 + np.arange(len(new_index), dtype=float),
                "close": 200.5 + np.arange(len(new_index), dtype=float),
                "volume": 2_000,
            },
            index=new_index,
        )

    monkeypatch.setattr(thetadata_helper, "get_price_data", fake_get_price_data)
    monkeypatch.setattr(
        ThetaDataBacktestingPandas,
        "get_datetime",
        lambda self: utc.localize(datetime.datetime(2025, 11, 5, 16, 0)),
    )

    data_source._update_pandas_data(asset, quote, length=len(base_frame) + 25, timestep="day")

    stored = data_source.pandas_data.get(key)
    assert stored is not None
    assert captured.get("preserve_full_history") is True
    assert stored.df.index.min() == base_index.min()
    assert stored.df.index.max() > base_index.max()
    assert len(stored.df) >= len(base_frame)


def test_update_pandas_data_keeps_placeholder_history(monkeypatch, tmp_path):
    """Test that _update_pandas_data preserves placeholder history markers."""
    monkeypatch.setattr(
        ThetaDataBacktestingPandas,
        "kill_processes_by_name",
        lambda self, keyword: None,
    )
    monkeypatch.setattr(
        thetadata_helper,
        "reset_theta_terminal_tracking",
        lambda: None,
    )
    # Use temp path to avoid interference from real cached data
    monkeypatch.setenv("LUMIBOT_CACHE_DIR", str(tmp_path))

    utc = pytz.UTC
    data_source = ThetaDataBacktestingPandas(
        datetime_start=utc.localize(datetime.datetime(2020, 1, 1)),
        datetime_end=utc.localize(datetime.datetime(2025, 11, 5)),
<<<<<<< HEAD
=======
        username="user",
        password="pass",
>>>>>>> 96e40cf7
        use_quote_data=False,
    )

    # Use a fake symbol to avoid cached data interference
    asset = Asset("FAKESPY2", asset_type="stock")
    quote = Asset("USD", asset_type="forex")
    key = (asset, quote)

    placeholder_index = pd.date_range(
        start=utc.localize(datetime.datetime(2020, 10, 1, 20, 0)),
        end=data_source.datetime_end,
        freq="D",
    )
    missing_flags = [True] * 120 + [False] * (len(placeholder_index) - 120)
    placeholder_frame = pd.DataFrame(
        {
            "open": np.linspace(90.0, 110.0, num=len(placeholder_index)),
            "high": np.linspace(90.5, 110.5, num=len(placeholder_index)),
            "low": np.linspace(89.5, 109.5, num=len(placeholder_index)),
            "close": np.linspace(90.25, 110.25, num=len(placeholder_index)),
            "volume": np.linspace(1_000, 2_000, num=len(placeholder_index)),
            "missing": missing_flags,
        },
        index=placeholder_index,
    )

    call_counter = {"calls": 0}

    def fake_get_price_data(*args, **kwargs):
        call_counter["calls"] += 1
        return placeholder_frame.copy()

    monkeypatch.setattr(thetadata_helper, "get_price_data", fake_get_price_data)
    current_dt = utc.localize(datetime.datetime(2025, 11, 5, 16, 0))
    monkeypatch.setattr(ThetaDataBacktestingPandas, "get_datetime", lambda self: current_dt)

    data_source._update_pandas_data(asset, quote, length=150, timestep="day")

    stored = data_source.pandas_data.get(key)
    assert stored is not None
    assert call_counter["calls"] == 1
    first_real_idx = placeholder_frame.loc[~placeholder_frame["missing"]].index.min()
    assert stored.df.index.min() == first_real_idx
    assert "missing" not in stored.df.columns
    # The data container should remember the earliest requested datetime so callers know history exists.
    assert stored.requested_datetime_start.date() == datetime.date(2020, 10, 1)
    placeholder_dt = placeholder_frame.index[0].to_pydatetime()
    # Requests prior to the first real bar raise ValueError since the date is outside the data range.
    # This is expected behavior - the caller should check requested_datetime_start first.
    with pytest.raises(ValueError, match="outside of the data's date range"):
        stored.get_last_price(placeholder_dt)
    real_dt = first_real_idx.to_pydatetime()
    assert stored.get_last_price(real_dt) is not None

    metadata = data_source._dataset_metadata[key]
    assert metadata["start"].date() == datetime.date(2020, 10, 1)
    assert metadata["data_start"].date() == first_real_idx.date()
    assert metadata["rows"] == len(placeholder_index)

    def test_chains_strike_format(self):
        """Test strikes are floats (not integers) and properly converted."""
        username = os.environ.get("THETADATA_USERNAME")
        password = os.environ.get("THETADATA_PASSWORD")

        asset = Asset("PLTR", asset_type="stock")
        test_date = date(2025, 9, 15)

        chains = thetadata_helper.get_chains_cached(username, password, asset, test_date)

        # Check first expiration
        first_exp = list(chains["Chains"]["CALL"].keys())[0]
        strikes = chains["Chains"]["CALL"][first_exp]

        assert len(strikes) > 0, "Should have at least one strike"
        assert isinstance(strikes[0], float), f"Strikes should be float, got {type(strikes[0])}"

        # Verify reasonable strike values (not in 1/10th cent units)
        assert strikes[0] < 10000, f"Strike seems unconverted (too large): {strikes[0]}"
        assert strikes[0] > 0, f"Strike should be positive: {strikes[0]}"

        print(f"✓ Strikes properly formatted: {len(strikes)} strikes ranging {strikes[0]:.2f} to {strikes[-1]:.2f}")


@patch("lumibot.tools.thetadata_helper.requests.get")
def test_probe_terminal_ready_falls_back_when_status_endpoint_missing(mock_requests):
    mock_requests.side_effect = [
        SimpleNamespace(status_code=404, text="Not Found"),
        SimpleNamespace(status_code=200, text="[]"),
    ]
    assert thetadata_helper._probe_terminal_ready() is True
    assert mock_requests.call_count == 2


@patch("lumibot.tools.thetadata_helper.requests.get")
def test_probe_terminal_ready_handles_server_starting(mock_requests):
    mock_requests.return_value = SimpleNamespace(status_code=571, text="SERVER_STARTING")
    assert thetadata_helper._probe_terminal_ready() is False
    mock_requests.assert_called_once()


if __name__ == '__main__':
    pytest.main()


def test_thetadata_no_future_minutes(monkeypatch):
    tz = pytz.timezone('America/New_York')
    now = tz.localize(datetime.datetime(2025, 1, 6, 9, 30))
    frame = pd.DataFrame(
        {
            'datetime': [
                tz.localize(datetime.datetime(2025, 1, 6, 9, 29)),
                tz.localize(datetime.datetime(2025, 1, 6, 9, 31)),
            ],
            'open': [4330.0, 4332.0],
            'high': [4331.0, 4333.0],
            'low': [4329.5, 4331.5],
            'close': [4330.5, 4332.5],
            'volume': [1_200, 1_250],
            'missing': [False, False],
        }
    )

    monkeypatch.setattr(thetadata_helper, 'get_price_data', lambda *args, **kwargs: frame.copy())
    monkeypatch.setattr(thetadata_helper, 'reset_theta_terminal_tracking', lambda: None)

    data_source = ThetaDataBacktestingPandas(
        datetime_start=now - datetime.timedelta(days=1),
        datetime_end=now + datetime.timedelta(days=1),
        username='user',
        password='pass',
        use_quote_data=False,
    )
    data_source._datetime = now

    asset = Asset('MES', asset_type=Asset.AssetType.CONT_FUTURE)

    bars = data_source.get_historical_prices(
        asset,
        length=1,
        timestep='minute',
        quote=Asset('USD', asset_type=Asset.AssetType.FOREX),
        timeshift=datetime.timedelta(minutes=-1),
    )

    assert bars is not None
    assert len(bars.df) == 1
    assert bars.df.index[-1].tz_convert(tz) <= now


def test_get_historical_eod_data_handles_missing_date(monkeypatch):
    response = _fixture_response("stock_eod.json")

    def fake_request(url, headers, querystring):
        return response

    monkeypatch.setattr(thetadata_helper, "get_request", fake_request)
    minute_fetch = MagicMock(return_value=None)
    monkeypatch.setattr(thetadata_helper, "get_historical_data", minute_fetch)

    asset = Asset(symbol="TSLA", asset_type="stock")
    start_dt = datetime.datetime(2024, 11, 15, tzinfo=pytz.UTC)
    end_dt = datetime.datetime(2024, 11, 18, tzinfo=pytz.UTC)

    df = thetadata_helper.get_historical_eod_data(
        asset,
        start_dt,
        end_dt,
    )

    assert list(df.index.date) == [datetime.date(2024, 11, 15), datetime.date(2024, 11, 18)]
    assert df.index.tz is not None
    assert pytest.approx(df.loc["2024-11-15", "open"]) == 310.52
    minute_fetch.assert_not_called()


def test_get_historical_data_stock_v3_schema(monkeypatch):
    response = _fixture_response("stock_history_ohlc.json")

    monkeypatch.setattr(
        thetadata_helper,
        "get_request",
        lambda *args, **kwargs: response,
    )
    monkeypatch.setattr(
        thetadata_helper,
        "get_trading_dates",
        lambda asset, start, end: [datetime.date(2024, 11, 15)],
    )

    asset = Asset(symbol="TSLA", asset_type="stock")
    start_dt = datetime.datetime(2024, 11, 15, 9, 30, tzinfo=pytz.UTC)
    end_dt = datetime.datetime(2024, 11, 15, 10, 0, tzinfo=pytz.UTC)

    df = thetadata_helper.get_historical_data(
        asset=asset,
        start_dt=start_dt,
        end_dt=end_dt,
        ivl=60000,
        datastyle="ohlc",
    )

    # Theta sometimes emits trailing placeholder bars with zero volume/count; ensure they are dropped.
    assert len(df) == 5
    assert df.index.tz is not None
    assert {"open", "high", "low", "close"} <= set(df.columns)


def test_get_historical_data_stock_quotes_v3_schema(monkeypatch):
    response = _fixture_response("stock_history_quote.json")

    monkeypatch.setattr(
        thetadata_helper,
        "get_request",
        lambda *args, **kwargs: response,
    )
    monkeypatch.setattr(
        thetadata_helper,
        "get_trading_dates",
        lambda asset, start, end: [datetime.date(2024, 11, 15)],
    )

    asset = Asset(symbol="TSLA", asset_type="stock")
    start_dt = datetime.datetime(2024, 11, 15, 9, 30, tzinfo=pytz.UTC)
    end_dt = datetime.datetime(2024, 11, 15, 9, 33, tzinfo=pytz.UTC)

    df = thetadata_helper.get_historical_data(
        asset=asset,
        start_dt=start_dt,
        end_dt=end_dt,
        ivl=60000,
        datastyle="quote",
    )

    assert len(df) == 4
    assert df.index.tz is not None
    assert {"bid", "ask"} <= set(df.columns)
    assert (df["bid"] > 0).any()


def test_option_history_parsing_handles_v3_payloads(monkeypatch):
    response = _fixture_response("option_history_ohlc.json")
    monkeypatch.setattr(
        thetadata_helper,
        "get_request",
        lambda *args, **kwargs: response,
    )
    monkeypatch.setattr(
        thetadata_helper,
        "get_trading_dates",
        lambda asset, start, end: [datetime.date(2024, 11, 15)],
    )

    asset = Asset(
        symbol="TSLA",
        asset_type="option",
        expiration=date(2024, 11, 22),
        strike=340.0,
        right="CALL",
    )
    start_dt = datetime.datetime(2024, 11, 15, 9, 30, tzinfo=pytz.UTC)
    end_dt = datetime.datetime(2024, 11, 15, 9, 33, tzinfo=pytz.UTC)

    df = thetadata_helper.get_historical_data(
        asset=asset,
        start_dt=start_dt,
        end_dt=end_dt,
        ivl=60000,
        datastyle="ohlc",
    )

    assert "symbol" in df.columns
    assert not df.empty
    assert (df["close"] >= 0).all()


def test_option_quote_history_parsing_handles_v3_payloads(monkeypatch):
    response = _fixture_response("option_history_quote.json")
    monkeypatch.setattr(
        thetadata_helper,
        "get_request",
        lambda *args, **kwargs: response,
    )
    monkeypatch.setattr(
        thetadata_helper,
        "get_trading_dates",
        lambda asset, start, end: [datetime.date(2024, 11, 15)],
    )

    asset = Asset(
        symbol="TSLA",
        asset_type="option",
        expiration=date(2024, 11, 22),
        strike=340.0,
        right="CALL",
    )
    start_dt = datetime.datetime(2024, 11, 15, 9, 30, tzinfo=pytz.UTC)
    end_dt = datetime.datetime(2024, 11, 15, 9, 32, tzinfo=pytz.UTC)

    df = thetadata_helper.get_historical_data(
        asset=asset,
        start_dt=start_dt,
        end_dt=end_dt,
        ivl=60000,
        datastyle="quote",
    )

    assert {"bid", "ask"} <= set(df.columns)
    assert len(df) == 2


def test_option_list_helpers_handle_v3_schema(monkeypatch):
    exp_response = _fixture_response("option_expirations.json")
    strike_response = _fixture_response("option_strikes.json")
    responses = [exp_response, strike_response]

    def fake_get_request(url, headers, querystring):
        return responses.pop(0)

    monkeypatch.setattr(thetadata_helper, "get_request", fake_get_request)

    expirations = thetadata_helper.get_expirations(
        ticker="TSLA",
        after_date=date(2012, 7, 1),
    )
    assert expirations == [
        "2012-07-21",
        "2012-08-18",
        "2012-09-22",
        "2012-10-20",
        "2012-11-17",
        "2012-12-22",
        "2013-01-19",
    ]

    strikes = thetadata_helper.get_strikes(
        ticker="TSLA",
        expiration=datetime.datetime(2024, 11, 22),
    )
    assert strikes[:3] == [362.5, 160.0, 320.0]


def test_option_dates_quote_fixture_is_normalized():
    response = _fixture_response("option_dates_quote.json")
    rows = response["response"]
    assert rows[0][0] == "2024-10-03"
    assert len(rows) == 5


def test_theta_endpoints_use_v3_prefix():
    for path in thetadata_helper.HISTORY_ENDPOINTS.values():
        assert path.startswith("/v3/")
    for path in thetadata_helper.EOD_ENDPOINTS.values():
        assert path.startswith("/v3/")
    for path in thetadata_helper.OPTION_LIST_ENDPOINTS.values():
        assert path.startswith("/v3/")


def _build_dummy_df(start_ts: pd.Timestamp, periods: int = 5, freq: str = "1D") -> pd.DataFrame:
    index = pd.date_range(start_ts, periods=periods, freq=freq, tz="UTC")
    return pd.DataFrame(
        {
            "open": range(periods),
            "high": range(periods),
            "low": range(periods),
            "close": range(periods),
            "volume": [1_000] * periods,
            "missing": [False] * periods,
        },
        index=index,
    )


def test_update_pandas_data_reuses_covered_window(monkeypatch):
    """Once coverage metadata spans the window, _update_pandas_data must not refetch."""
    monkeypatch.setattr(ThetaDataBacktestingPandas, "kill_processes_by_name", lambda *args, **kwargs: None)
    start = pd.Timestamp("2024-01-02", tz="UTC")
    end = pd.Timestamp("2024-01-10", tz="UTC")
    asset = Asset("ZZTEST", asset_type=Asset.AssetType.STOCK)
    quote = Asset("USD", asset_type=Asset.AssetType.FOREX)
    df = _build_dummy_df(start, periods=9)
    data = Data(asset=asset, df=df, quote=quote, timestep="day")
    data.strict_end_check = True
    ds = ThetaDataBacktestingPandas(datetime_start=start, datetime_end=end, pandas_data={(asset, quote, "day"): data})
    meta_key = (asset, quote, "day")
    ds._dataset_metadata[meta_key] = {
        "timestep": "day",
        "start": start.to_pydatetime(),
        "end": end.to_pydatetime(),
        "data_start": start.to_pydatetime(),
        "data_end": end.to_pydatetime(),
        "rows": len(df),
        "prefetch_complete": True,
    }

    calls = []

    def _fake_get_price_data(*args, **kwargs):
        calls.append((args, kwargs))
        raise AssertionError("fetch should not be called for covered window")

    monkeypatch.setattr(thetadata_helper, "get_price_data", _fake_get_price_data)
    ds._update_pandas_data(asset, quote, length=5, timestep="day", start_dt=end)
    assert calls == []
    meta = ds._dataset_metadata.get((asset, quote, "day"))
    assert meta and meta.get("prefetch_complete") is True
    assert meta.get("ffilled") is True


def test_update_pandas_data_raises_on_incomplete_end(monkeypatch):
    """If a full-window fetch still ends before datetime_end, raise to avoid refresh thrash."""
    monkeypatch.setattr(ThetaDataBacktestingPandas, "kill_processes_by_name", lambda *args, **kwargs: None)
    start = pd.Timestamp("2024-01-02", tz="UTC")
    end = pd.Timestamp("2024-01-20", tz="UTC")
    asset = Asset("ZZTEST2", asset_type=Asset.AssetType.STOCK)
    quote = Asset("USD", asset_type=Asset.AssetType.FOREX)
    ds = ThetaDataBacktestingPandas(datetime_start=start, datetime_end=end)

    calls = []

<<<<<<< HEAD
    def _fake_get_price_data(asset_param, start_param, end_param, timespan_param=None, **kwargs):
=======
    def _fake_get_price_data(username, password, asset_param, start_param, end_param, **kwargs):
>>>>>>> 96e40cf7
        calls.append((start_param, end_param, kwargs.get("timespan")))
        short_df = _build_dummy_df(start, periods=3)
        return short_df

    monkeypatch.setattr(thetadata_helper, "get_price_data", _fake_get_price_data)

    with pytest.raises(ValueError):
        ds._update_pandas_data(asset, quote, length=5, timestep="day", start_dt=end)

    assert len(calls) == 1
    assert calls[0][2] == "day"


def test_trading_dates_are_memoized(monkeypatch):
    """Calendar construction should be cached to avoid repeated expensive calls."""
    thetadata_helper._cached_trading_dates.cache_clear()
<<<<<<< HEAD
    thetadata_helper._CALENDAR_CACHE.clear()
=======
>>>>>>> 96e40cf7
    calls = []

    class DummyCalendar:
        def schedule(self, start_date=None, end_date=None):
            calls.append((start_date, end_date))
            return pd.DataFrame(index=pd.date_range(start_date, end_date, freq="B"))

    monkeypatch.setattr(thetadata_helper.mcal, "get_calendar", lambda name: DummyCalendar())

    asset = Asset("SPY", asset_type=Asset.AssetType.STOCK)
    start = datetime.datetime(2024, 1, 1)
    end = datetime.datetime(2024, 1, 10)

    first = thetadata_helper.get_trading_dates(asset, start, end)
    second = thetadata_helper.get_trading_dates(asset, start, end)

    assert first == second
    assert len(calls) == 1


def test_day_request_does_not_downshift_to_minute(monkeypatch, tmp_path):
    """Day requests must use day/EOD fetch even if minute cache exists (prevents minute-for-day slowdown)."""
    monkeypatch.setattr(ThetaDataBacktestingPandas, "kill_processes_by_name", lambda *args, **kwargs: None)
    start = pd.Timestamp("2024-01-02", tz="UTC")
    end = pd.Timestamp("2024-01-10", tz="UTC")
    asset = Asset("TQQQ", asset_type=Asset.AssetType.STOCK)
    quote = Asset("USD", asset_type=Asset.AssetType.FOREX)

    # Preseed minute cache (should not be reused for day requests)
    minute_df = _build_dummy_df(start, periods=60, freq="1min")
    minute_data = Data(asset=asset, df=minute_df, quote=quote, timestep="minute")
    minute_data.strict_end_check = True
    cache_file = tmp_path / "tqqq.day.ohlc.parquet"
    monkeypatch.setattr(thetadata_helper, "build_cache_filename", lambda *args, **kwargs: cache_file)
    monkeypatch.setattr(thetadata_helper, "load_cache", lambda *args, **kwargs: None)
    monkeypatch.setattr(thetadata_helper, "_load_cache_sidecar", lambda *args, **kwargs: None)

    ds = ThetaDataBacktestingPandas(
        datetime_start=start,
        datetime_end=end,
        pandas_data={(asset, quote, "minute"): minute_data},
    )

    calls = []

<<<<<<< HEAD
    def _fake_get_price_data(asset_param, start_param, end_param, timespan_param=None, **kwargs):
=======
    def _fake_get_price_data(username, password, asset_param, start_param, end_param, **kwargs):
>>>>>>> 96e40cf7
        calls.append(kwargs.get("timespan"))
        day_index = pd.date_range(start_param, end_param, freq="1D", tz="UTC")
        return pd.DataFrame(
            {
                "open": range(len(day_index)),
                "high": range(len(day_index)),
                "low": range(len(day_index)),
                "close": range(len(day_index)),
                "volume": [1_000] * len(day_index),
                "missing": [False] * len(day_index),
            },
            index=day_index,
        )

    monkeypatch.setattr(thetadata_helper, "get_price_data", _fake_get_price_data)

    ds._update_pandas_data(asset, quote, length=5, timestep="day", start_dt=end)

    assert calls, "get_price_data was never called"
    assert calls == ["day"], "Day requests should not call minute/hour fetch paths"


def test_no_data_fetch_raises_once(monkeypatch, tmp_path):
    """NO_DATA responses must raise instead of looping; ensures permanent missing is treated as fatal."""
    monkeypatch.setattr(ThetaDataBacktestingPandas, "kill_processes_by_name", lambda *args, **kwargs: None)
    start = pd.Timestamp("2024-01-02", tz="UTC")
    end = pd.Timestamp("2024-01-05", tz="UTC")
    asset = Asset("ZZNODATA", asset_type=Asset.AssetType.STOCK)
    quote = Asset("USD", asset_type=Asset.AssetType.FOREX)

    cache_file = tmp_path / "zznodata.day.ohlc.parquet"
    monkeypatch.setattr(thetadata_helper, "build_cache_filename", lambda *args, **kwargs: cache_file)
    monkeypatch.setattr(thetadata_helper, "load_cache", lambda *args, **kwargs: None)
    monkeypatch.setattr(thetadata_helper, "_load_cache_sidecar", lambda *args, **kwargs: None)

    calls = []

<<<<<<< HEAD
    def _fake_get_price_data(asset_param, start_param, end_param, timespan_param=None, **kwargs):
=======
    def _fake_get_price_data(username, password, asset_param, start_param, end_param, **kwargs):
>>>>>>> 96e40cf7
        calls.append((start_param, end_param, kwargs.get("timespan")))
        return pd.DataFrame()

    monkeypatch.setattr(thetadata_helper, "get_price_data", _fake_get_price_data)

    ds = ThetaDataBacktestingPandas(datetime_start=start, datetime_end=end)

    with pytest.raises(ValueError):
        ds._update_pandas_data(asset, quote, length=5, timestep="day", start_dt=end)

    assert len(calls) == 1


def test_minute_request_aligned_in_day_mode(monkeypatch):
    """When source is in day mode, minute/hour requests are silently aligned to day mode."""
    monkeypatch.setattr(ThetaDataBacktestingPandas, "kill_processes_by_name", lambda *args, **kwargs: None)
    start = pd.Timestamp("2024-01-02", tz="UTC")
    end = pd.Timestamp("2024-01-05", tz="UTC")
    asset = Asset("TQQQ", asset_type=Asset.AssetType.STOCK)
    quote = Asset("USD", asset_type=Asset.AssetType.FOREX)

    day_df = _build_dummy_df(start, periods=4, freq="1D")
    day_data = Data(asset=asset, df=day_df, quote=quote, timestep="day")
    day_data.strict_end_check = True

    ds = ThetaDataBacktestingPandas(
        datetime_start=start,
        datetime_end=end,
        pandas_data={(asset, quote, "day"): day_data},
    )
    ds._timestep = "day"

    # Minute requests in day mode should work silently - they get aligned to day mode
    # instead of raising ValueError. This prevents unnecessary minute data downloads.
    result = ds._pull_source_symbol_bars(asset, length=2, timestep="minute", quote=quote)
    # Should return day data since we're in day mode
    assert result is not None or result is None  # May be None if cache doesn't have enough bars


def test_day_cache_reuse_aligns_end_without_refetch(monkeypatch):
    """Day cache that already ends on the required trading day should reuse without any downloader calls."""
    monkeypatch.setattr(ThetaDataBacktestingPandas, "kill_processes_by_name", lambda *args, **kwargs: None)
    start = pd.Timestamp("2020-10-01", tz="UTC")
    end = pd.Timestamp("2025-11-03", tz="UTC")
    asset = Asset("TQQQ", asset_type=Asset.AssetType.STOCK)
    quote = Asset("USD", asset_type=Asset.AssetType.FOREX)

    start_date = pd.Timestamp("2020-09-26", tz="UTC")
    end_date = pd.Timestamp("2025-11-03", tz="UTC")
    day_index = pd.date_range(start_date, end_date, freq="1D", tz="UTC")
    day_df = pd.DataFrame(
        {
            "open": range(len(day_index)),
            "high": range(len(day_index)),
            "low": range(len(day_index)),
            "close": range(len(day_index)),
            "volume": [1_000] * len(day_index),
            "missing": [False] * len(day_index),
        },
        index=day_index,
    )
    day_data = Data(asset=asset, df=day_df, quote=quote, timestep="day")
    day_data.strict_end_check = True

    ds = ThetaDataBacktestingPandas(
        datetime_start=start,
        datetime_end=end,
        pandas_data={(asset, quote, "day"): day_data},
    )
    ds._timestep = "day"

    calls = []

    def _fake_get_price_data(*args, **kwargs):
        calls.append(kwargs.get("timespan"))
        raise AssertionError("Downloader should not be invoked when cache covers end of window")

    monkeypatch.setattr(thetadata_helper, "get_price_data", _fake_get_price_data)

    ds._update_pandas_data(asset, quote, length=2, timestep="day", start_dt=end)

    assert calls == []
    meta = ds._dataset_metadata.get((asset, quote, "day"))
    assert meta is not None
    assert meta.get("prefetch_complete") is True
    assert meta.get("end").date() == datetime.date(2025, 11, 3)
    assert meta.get("data_end").date() == datetime.date(2025, 11, 3)


def test_tail_placeholder_at_end_marks_permanent_not_refetched(monkeypatch):
    """If the final requested day is missing (NO_DATA), mark it permanently and stop retry loops."""
    monkeypatch.setattr(ThetaDataBacktestingPandas, "kill_processes_by_name", lambda *args, **kwargs: None)
    start = pd.Timestamp("2024-01-01", tz="UTC")
    end = pd.Timestamp("2024-01-05", tz="UTC")
    asset = Asset("ZZTAIL", asset_type=Asset.AssetType.STOCK)
    quote = Asset("USD", asset_type=Asset.AssetType.FOREX)

    # Build a frame where the last day is missing; Theta should not be re-polled repeatedly.
    day_index = pd.date_range(start, end, freq="1D", tz="UTC")
    df = pd.DataFrame(
        {
            "open": [1.0, 2.0, 3.0, 4.0, None],
            "high": [1.0, 2.0, 3.0, 4.0, None],
            "low": [1.0, 2.0, 3.0, 4.0, None],
            "close": [1.0, 2.0, 3.0, 4.0, None],
            "volume": [100] * 5,
            "missing": [False, False, False, False, True],
        },
        index=day_index,
    )

    calls = []

    def _fake_get_price_data(*args, **kwargs):
        calls.append(kwargs.get("timespan"))
        return df

    monkeypatch.setattr(thetadata_helper, "get_price_data", _fake_get_price_data)

    ds = ThetaDataBacktestingPandas(datetime_start=start, datetime_end=end)
    ds._timestep = "day"

    ds._update_pandas_data(asset, quote, length=3, timestep="day", start_dt=end)

    assert calls == ["day"]
    meta = ds._dataset_metadata.get((asset, quote, "day"))
    assert meta is not None
    assert meta.get("tail_placeholder") is True
    assert meta.get("tail_missing_permanent") is True
    assert meta.get("tail_missing_date") == datetime.date(2024, 1, 5)


def test_daily_data_check_uses_utc_date_comparison():
    """
    Regression test: Daily bars timestamped at 00:00 UTC should cover the entire
    trading day, not just times before the UTC timestamp converted to local timezone.

    Without the fix in Data.check_data, a bar at 2025-11-03 00:00 UTC would appear
    as 2025-11-02 19:00 EST, causing requests for 2025-11-03 08:30 EST to fail
    even though the data logically covers Nov 3.
    """
    asset = Asset(asset_type="stock", symbol="TEST")

    # Create daily data with timestamps at 00:00 UTC
    # When converted to EST, Nov 3 00:00 UTC = Nov 2 19:00 EST
    utc = pytz.UTC
    est = pytz.timezone("America/New_York")

    # The bar timestamp: Nov 3 00:00 UTC (which is Nov 2 19:00 EST)
    bar_timestamp_utc = datetime.datetime(2025, 11, 3, 0, 0, 0, tzinfo=utc)
    bar_timestamp_est = bar_timestamp_utc.astimezone(est)

    df = pd.DataFrame(
        {
            "open": [100.0],
            "high": [101.0],
            "low": [99.0],
            "close": [100.5],
            "volume": [1_000_000],
        },
        index=pd.DatetimeIndex([bar_timestamp_est], name="datetime"),
    )

    data = Data(asset, df, timestep="day")
    data.strict_end_check = True

    # The request time: Nov 3 08:30 EST (morning of the same day the bar represents)
    request_time = datetime.datetime(2025, 11, 3, 8, 30, 0, tzinfo=est)

    # This should NOT raise - the bar covers Nov 3 trading day
    # Before the fix, this would raise:
    # "The date you are looking for (2025-11-03 08:30:00-05:00) is after the
    #  available data's end (2025-11-02 19:00:00-05:00)"
    result = data.get_last_price(request_time)
    assert result is not None
    assert result == 100.5  # Should return the close price


class TestZeroPriceFiltering:
    """Tests for filtering zero-price OHLC rows from ThetaData."""

    def test_filter_zero_ohlc_rows_removes_bad_data(self):
        """Test that rows with all-zero OHLC values are filtered out."""
        # Create DataFrame with some valid data and some zero-price rows
        index = pd.to_datetime([
            "2024-01-15 09:30",
            "2024-01-16 09:30",  # Bad data - all zeros
            "2024-01-17 09:30",
        ], utc=True)

        df = pd.DataFrame({
            "open": [100.0, 0.0, 102.0],
            "high": [101.0, 0.0, 103.0],
            "low": [99.0, 0.0, 101.0],
            "close": [100.5, 0.0, 102.5],
            "volume": [1000, 0, 1200],
        }, index=index)

        # Apply the filtering logic (same as in update_df)
        all_zero = (
            (df["open"] == 0) &
            (df["high"] == 0) &
            (df["low"] == 0) &
            (df["close"] == 0)
        )
        df_filtered = df[~all_zero]

        # Verify: only 2 rows remain
        assert len(df_filtered) == 2
        assert df_filtered["close"].tolist() == [100.5, 102.5]

    def test_filter_preserves_valid_zero_volume(self):
        """Test that rows with zero volume but valid prices are preserved."""
        index = pd.to_datetime([
            "2024-01-15 09:30",
            "2024-01-16 09:30",  # Valid data - has prices, just zero volume
        ], utc=True)

        df = pd.DataFrame({
            "open": [100.0, 50.0],
            "high": [101.0, 51.0],
            "low": [99.0, 49.0],
            "close": [100.5, 50.5],
            "volume": [1000, 0],  # Zero volume is fine
        }, index=index)

        all_zero = (
            (df["open"] == 0) &
            (df["high"] == 0) &
            (df["low"] == 0) &
            (df["close"] == 0)
        )
        df_filtered = df[~all_zero]

        # Both rows should be preserved
        assert len(df_filtered) == 2
        assert df_filtered["close"].tolist() == [100.5, 50.5]

    def test_filter_removes_weekend_zero_data(self):
        """
        Test that weekend rows with zero prices are filtered.

        This is the actual bug we fixed - ThetaData returned Saturday 2019-06-08
        with all zeros for MELI, causing the backtest to fail.
        """
        index = pd.to_datetime([
            "2019-06-07 09:30",  # Friday - valid
            "2019-06-08 00:00",  # Saturday - bad (all zeros)
            "2019-06-10 09:30",  # Monday - valid
        ], utc=True)

        df = pd.DataFrame({
            "open": [495.0, 0.0, 500.0],
            "high": [500.0, 0.0, 505.0],
            "low": [490.0, 0.0, 495.0],
            "close": [498.0, 0.0, 502.0],
            "volume": [10000, 0, 12000],
        }, index=index)

        all_zero = (
            (df["open"] == 0) &
            (df["high"] == 0) &
            (df["low"] == 0) &
            (df["close"] == 0)
        )
        df_filtered = df[~all_zero]

        # Only Friday and Monday should remain
        assert len(df_filtered) == 2

        # Verify the dates are correct (Friday and Monday)
        dates = df_filtered.index.tolist()
        assert dates[0].day == 7  # Friday
        assert dates[1].day == 10  # Monday

    def test_filter_handles_partial_zeros(self):
        """
        Test that rows with some zeros but not all are preserved.

        E.g., a stock that opened at 0 (bug) but has valid high/low/close
        should still be preserved as it's usable data.
        """
        index = pd.to_datetime([
            "2024-01-15 09:30",
        ], utc=True)

        df = pd.DataFrame({
            "open": [0.0],  # Zero open
            "high": [101.0],
            "low": [99.0],
            "close": [100.5],
            "volume": [1000],
        }, index=index)

        all_zero = (
            (df["open"] == 0) &
            (df["high"] == 0) &
            (df["low"] == 0) &
            (df["close"] == 0)
        )
        df_filtered = df[~all_zero]

        # Row should be preserved - only close being 0 is what matters
        assert len(df_filtered) == 1

    def test_filter_empty_df_returns_empty(self):
        """Test that filtering an empty DataFrame returns empty."""
        df = pd.DataFrame({
            "open": [],
            "high": [],
            "low": [],
            "close": [],
            "volume": [],
        })

        # Should not raise an error
        all_zero = (
            (df["open"] == 0) &
            (df["high"] == 0) &
            (df["low"] == 0) &
            (df["close"] == 0)
        )
        df_filtered = df[~all_zero]

        assert len(df_filtered) == 0

    def test_filter_all_zero_returns_empty(self):
        """Test that a DataFrame with only zero-price rows returns empty."""
        index = pd.to_datetime([
            "2024-01-15 09:30",
            "2024-01-16 09:30",
        ], utc=True)

        df = pd.DataFrame({
            "open": [0.0, 0.0],
            "high": [0.0, 0.0],
            "low": [0.0, 0.0],
            "close": [0.0, 0.0],
            "volume": [0, 0],
        }, index=index)

        all_zero = (
            (df["open"] == 0) &
            (df["high"] == 0) &
            (df["low"] == 0) &
            (df["close"] == 0)
        )
        df_filtered = df[~all_zero]

        assert len(df_filtered) == 0


# =========================================================================
# COVERAGE GAP GRACEFUL HANDLING TESTS (Added 2025-12-08)
# These tests verify that data coverage gaps do NOT crash the backtest.
# Data gaps are normal for options that don't trade every day.
# See: thetadata_backtesting_pandas.py lines 1569-1643
# =========================================================================

class TestCoverageGapGracefulHandling:
    """
    Tests that verify backtests continue gracefully when data coverage is incomplete.

    BACKGROUND: Options and illiquid securities frequently have data gaps.
    If ThetaData doesn't have data for certain dates, the backtest should:
    1. Log a warning (not an error)
    2. Continue with available data
    3. NOT crash with ValueError

    This was fixed in Dec 2025 after a production crash on backtest 9cbe189c-4e8b-4ed5-8b32-9d1b49103430
    where GOOG 2027-06-17 185.0 CALL had coverage ending 2025-11-25 but target was 2025-12-02.
    """

    def test_coverage_gap_beyond_tolerance_does_not_crash(self, monkeypatch, tmp_path, caplog):
        """
        Test that when data coverage ends more than 3 days before target_end,
        the system logs a warning and continues (no ValueError raised).

        Scenario: coverage_end = 2024-11-20, target_end = 2024-11-30 (10 days behind)
        Expected: Warning logged, no exception raised
        """
        import logging
        from lumibot.constants import LUMIBOT_DEFAULT_PYTZ
        from lumibot.backtesting import ThetaDataBacktesting

        # Create a minimal mock setup
        cache_root = tmp_path / "cache_root"
        monkeypatch.setattr(thetadata_helper, "LUMIBOT_CACHE_FOLDER", str(cache_root))
        thetadata_helper.reset_connection_diagnostics()

        # Disable remote cache
        class DisabledCacheManager:
            enabled = False
            mode = None
            def ensure_local_file(self, *args, **kwargs):
                return False
            def on_local_update(self, *args, **kwargs):
                return False
        monkeypatch.setattr(thetadata_helper, "get_backtest_cache", lambda: DisabledCacheManager())

        # Create a CALL option asset (these frequently have data gaps)
        asset = Asset(
            asset_type="option",
            symbol="GOOG",
            expiration=datetime.date(2027, 6, 17),
            strike=185.0,
            right="CALL",
        )

        # Data ends Nov 20 but we request until Nov 30 (10 days gap, beyond 3-day tolerance)
        start = LUMIBOT_DEFAULT_PYTZ.localize(datetime.datetime(2024, 11, 1))
        end_requirement = LUMIBOT_DEFAULT_PYTZ.localize(datetime.datetime(2024, 11, 30))

        # Create mock data that ends at Nov 20
        trading_days = [
            datetime.date(2024, 11, 1), datetime.date(2024, 11, 4), datetime.date(2024, 11, 5),
            datetime.date(2024, 11, 6), datetime.date(2024, 11, 7), datetime.date(2024, 11, 8),
            datetime.date(2024, 11, 11), datetime.date(2024, 11, 12), datetime.date(2024, 11, 13),
            datetime.date(2024, 11, 14), datetime.date(2024, 11, 15), datetime.date(2024, 11, 18),
            datetime.date(2024, 11, 19), datetime.date(2024, 11, 20),
            # Missing: Nov 21-30 (these would be placeholders/missing data)
        ]

        date_strs = [d.strftime("%Y-%m-%d") for d in trading_days]
        df_data = pd.DataFrame({
            "datetime": pd.to_datetime(date_strs, utc=True),
            "open": [100.0 + i for i in range(len(trading_days))],
            "high": [101.0 + i for i in range(len(trading_days))],
            "low": [99.0 + i for i in range(len(trading_days))],
            "close": [100.5 + i for i in range(len(trading_days))],
            "volume": [1000 + i * 100 for i in range(len(trading_days))],
        })

        progress_stub = MagicMock()
        progress_stub.update.return_value = None
        progress_stub.close.return_value = None

        caplog.clear()
        with caplog.at_level(logging.WARNING):
            with patch("lumibot.tools.thetadata_helper.tqdm", return_value=progress_stub), \
                 patch("lumibot.tools.thetadata_helper.get_trading_dates", return_value=trading_days):
                eod_mock = MagicMock(return_value=df_data)
                with patch("lumibot.tools.thetadata_helper.get_historical_eod_data", eod_mock):
                    # This should NOT raise ValueError - it should log warning and continue
                    try:
                        result = thetadata_helper.get_price_data(
<<<<<<< HEAD
                            asset, start, end_requirement, "day"
=======
                            "user", "pass", asset, start, end_requirement, "day"
>>>>>>> 96e40cf7
                        )
                        exception_raised = False
                    except ValueError as e:
                        exception_raised = True
                        error_message = str(e)

        # CRITICAL ASSERTION: No ValueError should be raised
        assert not exception_raised, (
            f"ValueError should NOT be raised for data coverage gaps. "
            f"Data gaps are normal for options that don't trade every day."
        )

    def test_no_end_timestamp_does_not_crash(self, monkeypatch, tmp_path, caplog):
        """
        Test that when metadata has no end timestamp,
        the system logs a warning and continues (no crash).

        This can happen when ThetaData returns empty or malformed data.
        """
        import logging
        from lumibot.constants import LUMIBOT_DEFAULT_PYTZ

        cache_root = tmp_path / "cache_root"
        monkeypatch.setattr(thetadata_helper, "LUMIBOT_CACHE_FOLDER", str(cache_root))
        thetadata_helper.reset_connection_diagnostics()

        class DisabledCacheManager:
            enabled = False
            mode = None
            def ensure_local_file(self, *args, **kwargs):
                return False
            def on_local_update(self, *args, **kwargs):
                return False
        monkeypatch.setattr(thetadata_helper, "get_backtest_cache", lambda: DisabledCacheManager())

        asset = Asset(asset_type="stock", symbol="ILLIQUID")
        start = LUMIBOT_DEFAULT_PYTZ.localize(datetime.datetime(2024, 1, 2))
        end = LUMIBOT_DEFAULT_PYTZ.localize(datetime.datetime(2024, 1, 10))

        # Return empty DataFrame (no data available)
        empty_df = pd.DataFrame({
            "datetime": pd.to_datetime([], utc=True),
            "open": [], "high": [], "low": [], "close": [], "volume": [],
        })

        progress_stub = MagicMock()
        progress_stub.update.return_value = None
        progress_stub.close.return_value = None

        caplog.clear()
        with caplog.at_level(logging.WARNING):
            with patch("lumibot.tools.thetadata_helper.tqdm", return_value=progress_stub), \
                 patch("lumibot.tools.thetadata_helper.get_trading_dates", return_value=[]):
                eod_mock = MagicMock(return_value=empty_df)
                with patch("lumibot.tools.thetadata_helper.get_historical_eod_data", eod_mock):
                    try:
                        result = thetadata_helper.get_price_data(
<<<<<<< HEAD
                            asset, start, end, "day"
=======
                            "user", "pass", asset, start, end, "day"
>>>>>>> 96e40cf7
                        )
                        exception_raised = False
                    except ValueError as e:
                        exception_raised = True

        # Should not crash even with empty/no data
        assert not exception_raised, (
            "Empty data response should not crash. "
            "Should log warning and continue with available (empty) data."
        )

    def test_tail_placeholder_does_not_crash(self, monkeypatch, tmp_path, caplog):
        """
        Test that when data ends with placeholders (missing tail dates),
        the system logs a warning and continues (no crash).

        Placeholders indicate dates where data was queried but not available.
        This is normal for options that stop trading before expiration.
        """
        import logging
        from lumibot.constants import LUMIBOT_DEFAULT_PYTZ

        cache_root = tmp_path / "cache_root"
        monkeypatch.setattr(thetadata_helper, "LUMIBOT_CACHE_FOLDER", str(cache_root))
        thetadata_helper.reset_connection_diagnostics()

        class DisabledCacheManager:
            enabled = False
            mode = None
            def ensure_local_file(self, *args, **kwargs):
                return False
            def on_local_update(self, *args, **kwargs):
                return False
        monkeypatch.setattr(thetadata_helper, "get_backtest_cache", lambda: DisabledCacheManager())

        asset = Asset(asset_type="stock", symbol="TAILTEST")
        start = LUMIBOT_DEFAULT_PYTZ.localize(datetime.datetime(2024, 1, 2))
        end = LUMIBOT_DEFAULT_PYTZ.localize(datetime.datetime(2024, 1, 10))

        # Data for first 3 days only, then 4 placeholder days at the end
        trading_days = [
            datetime.date(2024, 1, 2), datetime.date(2024, 1, 3), datetime.date(2024, 1, 4),
            datetime.date(2024, 1, 5), datetime.date(2024, 1, 8), datetime.date(2024, 1, 9),
            datetime.date(2024, 1, 10),
        ]

        # Only return data for first 3 days - rest will become placeholders
        partial_df = pd.DataFrame({
            "datetime": pd.to_datetime(["2024-01-02", "2024-01-03", "2024-01-04"], utc=True),
            "open": [100.0, 101.0, 102.0],
            "high": [101.0, 102.0, 103.0],
            "low": [99.0, 100.0, 101.0],
            "close": [100.5, 101.5, 102.5],
            "volume": [1000, 1100, 1200],
        })

        progress_stub = MagicMock()
        progress_stub.update.return_value = None
        progress_stub.close.return_value = None

        caplog.clear()
        with caplog.at_level(logging.WARNING):
            with patch("lumibot.tools.thetadata_helper.tqdm", return_value=progress_stub), \
                 patch("lumibot.tools.thetadata_helper.get_trading_dates", return_value=trading_days):
                eod_mock = MagicMock(return_value=partial_df)
                with patch("lumibot.tools.thetadata_helper.get_historical_eod_data", eod_mock):
                    try:
                        result = thetadata_helper.get_price_data(
<<<<<<< HEAD
                            asset, start, end, "day"
=======
                            "user", "pass", asset, start, end, "day"
>>>>>>> 96e40cf7
                        )
                        exception_raised = False
                    except ValueError as e:
                        exception_raised = True

        # Should not crash with tail placeholders
        assert not exception_raised, (
            "Tail placeholders should not crash. "
            "This is normal for assets that stop trading."
        )<|MERGE_RESOLUTION|>--- conflicted
+++ resolved
@@ -257,11 +257,6 @@
         frame.copy(),
         date(2024, 1, 1),
         date(2024, 3, 1),
-<<<<<<< HEAD
-=======
-        "user",
-        "pass",
->>>>>>> 96e40cf7
     )
 
     # Dividend is split-adjusted: $0.25 / 2.0 (split ratio) = $0.125
@@ -319,11 +314,7 @@
     monkeypatch.setattr(
         thetadata_helper,
         "_apply_corporate_actions_to_frame",
-<<<<<<< HEAD
-        lambda asset, frame, start, end: frame,
-=======
-        lambda asset, frame, start, end, username, password: frame,
->>>>>>> 96e40cf7
+        lambda asset, frame, *_, **__: frame,
     )
 
     asset = Asset(asset_type="stock", symbol="PLTR")
@@ -334,11 +325,6 @@
         asset=asset,
         start_dt=start,
         end_dt=end,
-<<<<<<< HEAD
-=======
-        username="user",
-        password="pass",
->>>>>>> 96e40cf7
         apply_corporate_actions=False,
     )
 
@@ -356,11 +342,7 @@
     monkeypatch.setattr(
         thetadata_helper,
         "_apply_corporate_actions_to_frame",
-<<<<<<< HEAD
-        lambda asset, frame, start, end: frame,
-=======
-        lambda asset, frame, start, end, username, password: frame,
->>>>>>> 96e40cf7
+        lambda asset, frame, *_, **__: frame,
     )
 
     asset = Asset(asset_type="stock", symbol="PLTR")
@@ -371,11 +353,6 @@
         asset=asset,
         start_dt=start,
         end_dt=end,
-<<<<<<< HEAD
-=======
-        username="user",
-        password="pass",
->>>>>>> 96e40cf7
         apply_corporate_actions=False,
     )
 
@@ -398,11 +375,7 @@
     monkeypatch.setattr(
         thetadata_helper,
         "_apply_corporate_actions_to_frame",
-<<<<<<< HEAD
-        lambda asset, frame, start, end: frame,
-=======
-        lambda asset, frame, start, end, username, password: frame,
->>>>>>> 96e40cf7
+        lambda asset, frame, *_, **__: frame,
     )
 
     asset = Asset(asset_type="stock", symbol="AAPL")
@@ -413,11 +386,6 @@
         asset=asset,
         start_dt=start,
         end_dt=end,
-<<<<<<< HEAD
-=======
-        username="user",
-        password="pass",
->>>>>>> 96e40cf7
         apply_corporate_actions=False,
     )
 
@@ -450,11 +418,6 @@
         asset=asset,
         start_dt=start,
         end_dt=end,
-<<<<<<< HEAD
-=======
-        username="user",
-        password="pass",
->>>>>>> 96e40cf7
         apply_corporate_actions=False,
     )
 
@@ -830,11 +793,6 @@
     end = LUMIBOT_DEFAULT_PYTZ.localize(datetime.datetime(2020, 1, 6))
 
     df = thetadata_helper.get_price_data(
-<<<<<<< HEAD
-=======
-        "user",
-        "pass",
->>>>>>> 96e40cf7
         asset,
         start,
         end,
@@ -1027,11 +985,7 @@
          patch("lumibot.tools.thetadata_helper.get_trading_dates", return_value=trading_days1):
         eod_mock1 = MagicMock(return_value=df1)
         with patch("lumibot.tools.thetadata_helper.get_historical_eod_data", eod_mock1):
-<<<<<<< HEAD
             thetadata_helper.get_price_data(asset, start1, end1, "day")
-=======
-            thetadata_helper.get_price_data("user", "pass", asset, start1, end1, "day")
->>>>>>> 96e40cf7
 
     # Second request: extends range (should trigger COVERAGE_EXTEND)
     start2 = LUMIBOT_DEFAULT_PYTZ.localize(datetime.datetime(2024, 1, 2))
@@ -1048,11 +1002,7 @@
              patch("lumibot.tools.thetadata_helper.get_trading_dates", return_value=trading_days2):
             eod_mock2 = MagicMock(return_value=df_new)
             with patch("lumibot.tools.thetadata_helper.get_historical_eod_data", eod_mock2):
-<<<<<<< HEAD
                 thetadata_helper.get_price_data(asset, start2, end2, "day")
-=======
-                thetadata_helper.get_price_data("user", "pass", asset, start2, end2, "day")
->>>>>>> 96e40cf7
 
     # CRITICAL: Verify the fix is working - should see COVERAGE_EXTEND, not INTEGRITY_FAILURE
     log_messages = [rec.message for rec in caplog.records]
@@ -1122,11 +1072,7 @@
              patch("lumibot.tools.thetadata_helper.get_trading_dates", return_value=trading_days):
             eod_mock = MagicMock(return_value=good_df)
             with patch("lumibot.tools.thetadata_helper.get_historical_eod_data", eod_mock):
-<<<<<<< HEAD
                 result = thetadata_helper.get_price_data(asset, start, end, "day")
-=======
-                result = thetadata_helper.get_price_data("user", "pass", asset, start, end, "day")
->>>>>>> 96e40cf7
 
     # CRITICAL: Verify integrity failures are correctly identified
     log_messages = [rec.message for rec in caplog.records]
@@ -2025,11 +1971,7 @@
 
     # Act & Assert - get_request should propagate the exception
     with pytest.raises(Exception) as exc_info:
-<<<<<<< HEAD
         thetadata_helper.get_request(url, headers, querystring)
-=======
-        thetadata_helper.get_request(url, headers, querystring, "test_user", "test_password")
->>>>>>> 96e40cf7
 
     assert "test error" in str(exc_info.value)
     assert mock_queue_request.called
@@ -2181,10 +2123,7 @@
     assert headers_seen["X-Downloader-Key"] == "secret-key"
 
 
-<<<<<<< HEAD
 @pytest.mark.skip(reason="Obsolete: get_request now uses queue mode only; queue_full backoff is handled by the queue client")
-=======
->>>>>>> 96e40cf7
 def test_get_request_remote_queue_full_backoff(monkeypatch):
     payload_queue = {"error": "queue_full", "active": 8, "waiting": 12}
     payload_success = {"header": {"format": [], "error_type": "null", "next_page": None}, "response": []}
@@ -2214,11 +2153,7 @@
     monkeypatch.setattr(thetadata_helper, "check_connection", lambda **_: (None, True))
     monkeypatch.setattr(thetadata_helper.time, "sleep", fake_sleep)
 
-<<<<<<< HEAD
     result = thetadata_helper.get_request("http://fake", {}, {})
-=======
-    result = thetadata_helper.get_request("http://fake", {}, {}, "user", "pass")
->>>>>>> 96e40cf7
     assert result == payload_success
     assert call_timeouts[0] is None, "Remote downloader calls should not set request timeout"
     assert sleeps, "Queue-full response should trigger a sleep before retrying"
@@ -2272,11 +2207,6 @@
         asset,
         start,
         end,
-<<<<<<< HEAD
-=======
-        "user",
-        "pass",
->>>>>>> 96e40cf7
         apply_corporate_actions=False,
     )
     assert len(df) == 4
@@ -3209,11 +3139,6 @@
     data_source = ThetaDataBacktestingPandas(
         datetime_start=utc.localize(datetime.datetime(2024, 7, 1)),
         datetime_end=utc.localize(datetime.datetime(2024, 11, 5)),
-<<<<<<< HEAD
-=======
-        username="user",
-        password="pass",
->>>>>>> 96e40cf7
         use_quote_data=False,
     )
 
@@ -3301,11 +3226,6 @@
     data_source = ThetaDataBacktestingPandas(
         datetime_start=utc.localize(datetime.datetime(2020, 1, 1)),
         datetime_end=utc.localize(datetime.datetime(2025, 11, 5)),
-<<<<<<< HEAD
-=======
-        username="user",
-        password="pass",
->>>>>>> 96e40cf7
         use_quote_data=False,
     )
 
@@ -3394,11 +3314,6 @@
     data_source = ThetaDataBacktestingPandas(
         datetime_start=utc.localize(datetime.datetime(2020, 1, 1)),
         datetime_end=utc.localize(datetime.datetime(2025, 11, 5)),
-<<<<<<< HEAD
-=======
-        username="user",
-        password="pass",
->>>>>>> 96e40cf7
         use_quote_data=False,
     )
 
@@ -3818,11 +3733,7 @@
 
     calls = []
 
-<<<<<<< HEAD
     def _fake_get_price_data(asset_param, start_param, end_param, timespan_param=None, **kwargs):
-=======
-    def _fake_get_price_data(username, password, asset_param, start_param, end_param, **kwargs):
->>>>>>> 96e40cf7
         calls.append((start_param, end_param, kwargs.get("timespan")))
         short_df = _build_dummy_df(start, periods=3)
         return short_df
@@ -3839,10 +3750,7 @@
 def test_trading_dates_are_memoized(monkeypatch):
     """Calendar construction should be cached to avoid repeated expensive calls."""
     thetadata_helper._cached_trading_dates.cache_clear()
-<<<<<<< HEAD
     thetadata_helper._CALENDAR_CACHE.clear()
-=======
->>>>>>> 96e40cf7
     calls = []
 
     class DummyCalendar:
@@ -3888,11 +3796,7 @@
 
     calls = []
 
-<<<<<<< HEAD
     def _fake_get_price_data(asset_param, start_param, end_param, timespan_param=None, **kwargs):
-=======
-    def _fake_get_price_data(username, password, asset_param, start_param, end_param, **kwargs):
->>>>>>> 96e40cf7
         calls.append(kwargs.get("timespan"))
         day_index = pd.date_range(start_param, end_param, freq="1D", tz="UTC")
         return pd.DataFrame(
@@ -3930,11 +3834,7 @@
 
     calls = []
 
-<<<<<<< HEAD
     def _fake_get_price_data(asset_param, start_param, end_param, timespan_param=None, **kwargs):
-=======
-    def _fake_get_price_data(username, password, asset_param, start_param, end_param, **kwargs):
->>>>>>> 96e40cf7
         calls.append((start_param, end_param, kwargs.get("timespan")))
         return pd.DataFrame()
 
@@ -4380,13 +4280,7 @@
                 with patch("lumibot.tools.thetadata_helper.get_historical_eod_data", eod_mock):
                     # This should NOT raise ValueError - it should log warning and continue
                     try:
-                        result = thetadata_helper.get_price_data(
-<<<<<<< HEAD
-                            asset, start, end_requirement, "day"
-=======
-                            "user", "pass", asset, start, end_requirement, "day"
->>>>>>> 96e40cf7
-                        )
+                        result = thetadata_helper.get_price_data(asset, start, end_requirement, "day")
                         exception_raised = False
                     except ValueError as e:
                         exception_raised = True
@@ -4442,13 +4336,7 @@
                 eod_mock = MagicMock(return_value=empty_df)
                 with patch("lumibot.tools.thetadata_helper.get_historical_eod_data", eod_mock):
                     try:
-                        result = thetadata_helper.get_price_data(
-<<<<<<< HEAD
-                            asset, start, end, "day"
-=======
-                            "user", "pass", asset, start, end, "day"
->>>>>>> 96e40cf7
-                        )
+                        result = thetadata_helper.get_price_data(asset, start, end, "day")
                         exception_raised = False
                     except ValueError as e:
                         exception_raised = True
@@ -4515,13 +4403,7 @@
                 eod_mock = MagicMock(return_value=partial_df)
                 with patch("lumibot.tools.thetadata_helper.get_historical_eod_data", eod_mock):
                     try:
-                        result = thetadata_helper.get_price_data(
-<<<<<<< HEAD
-                            asset, start, end, "day"
-=======
-                            "user", "pass", asset, start, end, "day"
->>>>>>> 96e40cf7
-                        )
+                        result = thetadata_helper.get_price_data(asset, start, end, "day")
                         exception_raised = False
                     except ValueError as e:
                         exception_raised = True
