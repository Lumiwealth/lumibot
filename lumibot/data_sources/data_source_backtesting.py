--- conflicted
+++ resolved
@@ -44,11 +44,7 @@
             datetime_end = kwargs.pop('datetime_end')
 
         # Initialize parent class
-<<<<<<< HEAD
-        super().__init__(api_key=api_key, delay=delay, **kwargs)
-=======
-        super().__init__(api_key=api_key, config=config, **kwargs)
->>>>>>> 91a27ffd
+        super().__init__(api_key=api_key, delay=delay, config=config, **kwargs)
 
         if backtesting_started is None:
             _backtesting_started = dt.datetime.now()
