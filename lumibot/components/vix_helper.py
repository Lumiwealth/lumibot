--- conflicted
+++ resolved
@@ -6,11 +6,8 @@
 import pandas_ta as ta
 import yfinance as yf
 from scipy import stats
-<<<<<<< HEAD
-=======
 import traceback
 import datetime
->>>>>>> 3b66cb5c
 
 # Fix for NumPy 2.0+ compatibility with pandas_ta
 import numpy as np
