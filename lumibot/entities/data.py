import datetime
from decimal import Decimal
from typing import Optional, Union

import numpy as np

import pandas as pd

from lumibot.constants import LUMIBOT_DEFAULT_PYTZ as DEFAULT_PYTZ
from lumibot.tools.helpers import parse_timestep_qty_and_unit, to_datetime_aware
from lumibot.tools.lumibot_logger import get_logger

from .asset import Asset
from .dataline import Dataline

logger = get_logger(__name__)

# Set the option to raise an error if downcasting is not possible (if available in this pandas version)
try:
    pd.set_option('future.no_silent_downcasting', True)
except (pd._config.config.OptionError, AttributeError):
    # Option not available in this pandas version, skip it
    pass


class Data:
    """Input and manage Pandas dataframes for backtesting.

    Parameters
    ----------
    asset : Asset Object
        Asset to which this data is attached.
    df : dataframe
        Pandas dataframe containing OHLCV etc. trade data. Loaded by user
        from csv.
        Index is date and must be pandas datetime64.
        Columns are strictly ["open", "high", "low", "close", "volume"]
    quote : Asset Object
        The quote asset for this data. If not provided, then the quote asset will default to USD.
    date_start : Datetime or None
        Starting date for this data, if not provided then first date in
        the dataframe.
    date_end : Datetime or None
        Ending date for this data, if not provided then last date in
        the dataframe.
    trading_hours_start : datetime.time or None
        If not supplied, then default is 0001 hrs.
    trading_hours_end : datetime.time or None
        If not supplied, then default is 2359 hrs.
    timestep : str
        Either "minute" (default) or "day"
    localize_timezone : str or None
        If not None, then localize the timezone of the dataframe to the
        given timezone as a string. The values can be any supported by tz_localize,
        e.g. "US/Eastern", "UTC", etc.

    Attributes
    ----------
    asset : Asset Object
        Asset object to which this data is attached.
    sybmol : str
        The underlying or stock symbol as a string.
    df : dataframe
        Pandas dataframe containing OHLCV etc trade data. Loaded by user
        from csv.
        Index is date and must be pandas datetime64.
        Columns are strictly ["open", "high", "low", "close", "volume"]
    date_start : Datetime or None
        Starting date for this data, if not provided then first date in
        the dataframe.
    date_end : Datetime or None
        Ending date for this data, if not provided then last date in
        the dataframe.
    trading_hours_start : datetime.time or None
        If not supplied, then default is 0001 hrs.
    trading_hours_end : datetime.time or None
        If not supplied, then default is 2359 hrs.
    timestep : str
        Either "minute" (default) or "day"
    datalines : dict
        Keys are column names like `datetime` or `close`, values are
        numpy arrays.
    iter_index : Pandas Series
        Datetime in the index, range count in values. Used to retrieve
        the current df iteration for this data and datetime.

    Methods
    -------
    set_times
        Sets the start and end time for the data.
    repair_times_and_fill
        After all time series merged, adjust the local dataframe to reindex and fill nan's.
    columns
        Adjust date and column names to lower case.
    set_date_format
        Ensure datetime in local datetime64 format.
    set_dates
        Set start and end dates.
    trim_data
        Trim the dataframe to match the desired backtesting dates.
    to_datalines
        Create numpy datalines from existing date index and columns.
    get_iter_count
        Returns the current index number (len) given a date.
    check_data (wrapper)
        Validates if the provided date, length, timeshift, and timestep
        will return data. Runs function if data, returns None if no data.
    get_last_price
        Gets the last price from the current date.
    _get_bars_dict
        Returns bars in the form of a dict.
    get_bars
        Returns bars in the form of a dataframe.
    """

    MIN_TIMESTEP = "minute"
    TIMESTEP_MAPPING = [
        {"timestep": "day", "representations": ["1D", "day"]},
        {"timestep": "minute", "representations": ["1M", "minute"]},
    ]

    def __init__(
        self,
        asset,
        df,
        date_start=None,
        date_end=None,
        trading_hours_start=datetime.time(0, 0),
        trading_hours_end=datetime.time(23, 59),
        timestep="minute",
        quote=None,
        timezone=None,
    ):
        self.asset = asset
        self.symbol = self.asset.symbol

        if self.asset.asset_type == "crypto" and quote is None:
            raise ValueError(
                f"A crypto asset {self.symbol} was added to data without a corresponding"
                f"`quote` asset. Please add the quote asset. For example, if trying to add "
                f"`BTCUSD` to data, you would need to add `USD` as the quote asset."
                f"Quote must be provided for crypto assets."
            )
        else:
            self.quote = quote

        # Throw an error if the quote is not an asset object
        if self.quote is not None and not isinstance(self.quote, Asset):
            raise ValueError(
                f"The quote asset for Data must be an Asset object. You provided a {type(self.quote)} object."
            )

        if timestep not in ["minute", "day"]:
            raise ValueError(
                f"Timestep must be either 'minute' or 'day', the value you enetered ({timestep}) is not currently supported."
            )

        self.timestep = timestep

        self.df = self.columns(df)

        # Check if the index is datetime (it has to be), and if it's not then try to find it in the columns
        if str(self.df.index.dtype).startswith("datetime") is False:
            date_cols = [
                "Date",
                "date",
                "Time",
                "time",
                "Datetime",
                "datetime",
                "timestamp",
                "Timestamp",
            ]
            for date_col in date_cols:
                if date_col in self.df.columns:
                    self.df[date_col] = pd.to_datetime(self.df[date_col])
                    self.df = self.df.set_index(date_col)
                    break

        if timezone is not None:
            self.df.index = self.df.index.tz_localize(timezone)

        self.df = self.set_date_format(self.df)
        self.df = self.df.sort_index()

        self.trading_hours_start, self.trading_hours_end = self.set_times(trading_hours_start, trading_hours_end)
        self.date_start, self.date_end = self.set_dates(date_start, date_end)

        self.df = self.trim_data(
            self.df,
            self.date_start,
            self.date_end,
            self.trading_hours_start,
            self.trading_hours_end,
        )
        self.datetime_start = self.df.index[0]
        self.datetime_end = self.df.index[-1]

    def set_times(self, trading_hours_start, trading_hours_end):
        """Set the start and end times for the data. The default is 0001 hrs to 2359 hrs.

        Parameters
        ----------
        trading_hours_start : datetime.time
            The start time of the trading hours.

        trading_hours_end : datetime.time
            The end time of the trading hours.

        Returns
        -------
        trading_hours_start : datetime.time
            The start time of the trading hours.

        trading_hours_end : datetime.time
            The end time of the trading hours.
        """
        # Set the trading hours start and end times.
        if self.timestep == "minute":
            ts = trading_hours_start
            te = trading_hours_end
        else:
            ts = datetime.time(0, 0)
            te = datetime.time(23, 59, 59, 999999)
        return ts, te

    def columns(self, df):
        # Select columns to use, change to lower case, rename `date` if necessary.
        df.columns = [
            col.lower() if col.lower() in ["open", "high", "low", "close", "volume"] else col for col in df.columns
        ]

        return df

    def set_date_format(self, df):
        df.index.name = "datetime"
        df.index = pd.to_datetime(df.index)
        if not df.index.tzinfo:
            df.index = pd.to_datetime(df.index).tz_localize(DEFAULT_PYTZ)
        elif df.index.tzinfo != DEFAULT_PYTZ:
            df.index = df.index.tz_convert(DEFAULT_PYTZ)
        return df

    def set_dates(self, date_start, date_end):
        # Set the start and end dates of the data.
        for dt in [date_start, date_end]:
            if dt and not isinstance(dt, datetime.datetime):
                raise TypeError(f"Start and End dates must be entries as full datetimes. {dt} " f"was entered")

        if not date_start:
            date_start = self.df.index.min()
        if not date_end:
            date_end = self.df.index.max()

        date_start = to_datetime_aware(date_start)
        date_end = to_datetime_aware(date_end)

        date_start = date_start.replace(hour=0, minute=0, second=0, microsecond=0)
        date_end = date_end.replace(hour=23, minute=59, second=59, microsecond=999999)

        return (
            date_start,
            date_end,
        )

    def trim_data(self, df, date_start, date_end, trading_hours_start, trading_hours_end):
        # Trim the dataframe to match the desired backtesting dates.

        df = df.loc[(df.index >= date_start) & (df.index <= date_end), :]
        if self.timestep == "minute":
            df = df.between_time(trading_hours_start, trading_hours_end)
        if df.empty:
            raise ValueError(
                f"When attempting to load a dataframe for {self.asset}, "
                f"an empty dataframe was returned. This is likely due "
                f"to your backtesting start and end dates not being "
                f"within the start and end dates of the data provided. "
                f"\nPlease check that your at least one of your start "
                f"or end dates for backtesting is within the range of "
                f"your start and end dates for your data. "
            )
        return df

    # ./lumibot/build/__editable__.lumibot-3.1.14-py3-none-any/lumibot/entities/data.py:280:
    # FutureWarning: Downcasting object dtype arrays on .fillna, .ffill, .bfill is deprecated and will change in a future version.
    # Call result.infer_objects(copy=False) instead.
    # To opt-in to the future behavior, set `pd.set_option('future.no_silent_downcasting', True)`

    def repair_times_and_fill(self, idx):
        # OPTIMIZATION: Use searchsorted instead of expensive boolean indexing
        # Replace: idx[(idx >= self.datetime_start) & (idx <= self.datetime_end)]
        start_pos = idx.searchsorted(self.datetime_start, side='left')
        end_pos = idx.searchsorted(self.datetime_end, side='right')
        idx = idx[start_pos:end_pos]

        # OPTIMIZATION: More efficient duplicate removal
        if self.df.index.has_duplicates:
            self.df = self.df[~self.df.index.duplicated(keep='first')]

        # Reindex the DataFrame with the new index and forward-fill missing values.
        df = self.df.reindex(idx, method="ffill")

        # Check if we have a volume column, if not then add it and fill with 0 or NaN.
        if "volume" in df.columns:
            df.loc[df["volume"].isna(), "volume"] = 0
        else:
            df["volume"] = None

        # CRITICAL FIX: Time-gap aware forward-fill for bid/ask columns
        # Prevent stale weekend/after-hours quote data from being forward-filled
        # into the first bar of a new trading session.
        # The reindex above already did ffill, but we need to UNDO it for bid/ask
        # where there's a large time gap (> 2 hours).
        quote_cols = ["bid", "ask", "bid_size", "ask_size"]
        quote_cols_present = [col for col in quote_cols if col in df.columns]

        if quote_cols_present and isinstance(df.index, pd.DatetimeIndex):
            # Calculate time gaps between consecutive rows
            time_diff = df.index.to_series().diff()
            max_gap_minutes = 120  # 2 hours - allows filling within a session
            gap_threshold = pd.Timedelta(minutes=max_gap_minutes)
            session_boundaries = time_diff > gap_threshold

            if session_boundaries.sum() > 0:
                # At session boundaries, revert bid/ask to NaN (undo the reindex ffill)
                # We need to get the ORIGINAL values from self.df to check if they were NaN
                for col in quote_cols_present:
                    if col in self.df.columns:
<<<<<<< HEAD
                        # Create a series aligned to df's index. Values will be NaN for newly
                        # introduced rows during the reindex/ffill step.
                        original_values = self.df[col].reindex(df.index)

                        # Only clear values that were forward-filled across a large time gap.
                        # Do NOT wipe real quotes that exist on the boundary bar (common for daily EOD NBBO).
                        clear_mask = session_boundaries & original_values.isna()
                        if clear_mask.any():
                            df.loc[clear_mask, col] = float("nan")
=======
                        # Create a series aligned to df's index
                        original_values = self.df[col].reindex(df.index)
                        # Where original was NaN AND we're at a session boundary, set to NaN
                        # Actually simpler: where session boundary is True, just set to NaN
                        # and let the subsequent ffill (below) NOT fill across boundaries
                        df.loc[session_boundaries, col] = float('nan')
>>>>>>> 96e40cf7

        # OPTIMIZATION: More efficient column selection and forward fill
        ohlc_cols = ["open", "high", "low"]
        # MODIFIED: Exclude bid/ask from standard ffill - handle them separately
        quote_cols_set = set(quote_cols)
        non_ohlc_cols = [col for col in df.columns if col not in ohlc_cols and col not in quote_cols_set]
        if non_ohlc_cols:
            df[non_ohlc_cols] = df[non_ohlc_cols].ffill()

        # For quote columns, do segment-wise ffill (don't fill across session boundaries)
        if quote_cols_present and isinstance(df.index, pd.DatetimeIndex):
            time_diff = df.index.to_series().diff()
            max_gap_minutes = 120
            gap_threshold = pd.Timedelta(minutes=max_gap_minutes)
            session_boundaries = time_diff > gap_threshold
            segment_ids = session_boundaries.cumsum()

            for col in quote_cols_present:
                # Group by segment and forward-fill within each group only
                df[col] = df.groupby(segment_ids)[col].ffill()

        # If any of close, open, high, low columns are missing, add them with NaN.
        for col in ["close", "open", "high", "low"]:
            if col not in df.columns:
                df[col] = None

        # OPTIMIZATION: Vectorized NaN filling for OHLC columns
        if "close" in df.columns:
            for col in ["open", "high", "low"]:
                if col in df.columns:
                    try:
                        # More efficient: compute mask once, use where
                        mask = df[col].isna()
                        if mask.any():
                            df[col] = df[col].where(~mask, df["close"])
                    except Exception as e:
                        logger.error(f"Error filling {col} column: {e}")

        self.df = df

        # Set up iter_index and iter_index_dict for later use.
        iter_index = pd.Series(df.index)
        self.iter_index = pd.Series(iter_index.index, index=iter_index)
        self.iter_index_dict = self.iter_index.to_dict()

        # Populate the datalines dictionary (assuming to_datalines is defined elsewhere).
        self.datalines = dict()
        self.to_datalines()

    def to_datalines(self):
        self.datalines.update(
            {
                "datetime": Dataline(
                    self.asset,
                    "datetime",
                    self.df.index.to_numpy(),
                    self.df.index.dtype,
                )
            }
        )
        self.datetime = self.datalines["datetime"].dataline

        for column in self.df.columns:
            self.datalines.update(
                {
                    column: Dataline(
                        self.asset,
                        column,
                        self.df[column].to_numpy(),
                        self.df[column].dtype,
                    )
                }
            )
            setattr(self, column, self.datalines[column].dataline)

    def get_iter_count(self, dt):
        # Return the index location for a given datetime.

        # Check if the date is in the dataframe, if not then get the last
        # known data (this speeds up the process)
        i = None

        # Check if we have the iter_index_dict, if not then repair the times and fill (which will create the iter_index_dict)
        if getattr(self, "iter_index_dict", None) is None:
            self.repair_times_and_fill(self.df.index)

        # Search for dt in self.iter_index_dict
        if dt in self.iter_index_dict:
            i = self.iter_index_dict[dt]
        else:
            # If not found, get the last known data
            i = self.iter_index.asof(dt)

        return i

    def check_data(func):
        # Validates if the provided date, length, timeshift, and timestep
        # will return data. Runs function if data, returns None if no data.
        def checker(self, *args, **kwargs):
            if type(kwargs.get("length", 1)) not in [int, float]:
                raise TypeError(f"Length must be an integer. {type(kwargs.get('length', 1))} was provided.")

            dt = args[0]
            length = kwargs.get("length", 1)
            timeshift = kwargs.get("timeshift", 0)

            if isinstance(timeshift, datetime.timedelta):
                if self.timestep == "day":
                    timeshift = int(timeshift.total_seconds() / (24 * 3600))
                else:
                    timeshift = int(timeshift.total_seconds() / 60)
                kwargs["timeshift"] = timeshift

            # Check if the iter date is outside of this data's date range.
            if dt < self.datetime_start:
                raise ValueError(
                    f"The date you are looking for ({dt}) for ({self.asset}) is outside of the data's date range ({self.datetime_start} to {self.datetime_end}). This could be because the data for this asset does not exist for the date you are looking for, or something else."
                )

            # For daily data, compare dates (not timestamps) to handle timezone issues.
            # ThetaData daily bars are timestamped at 00:00 UTC, which when converted to EST
            # appears as the previous day's evening. A bar for Nov 3 00:00 UTC represents
            # trading on Nov 3 and should cover the entire Nov 3 trading day.
            dt_exceeds_end = False
            if self.timestep == "day":
                # Convert datetime_end to UTC to get the actual date the bar represents
                import pytz
                utc = pytz.UTC
                if hasattr(self.datetime_end, 'astimezone'):
                    datetime_end_utc = self.datetime_end.astimezone(utc)
                else:
                    datetime_end_utc = self.datetime_end
                datetime_end_date = datetime_end_utc.date()
                dt_date = dt.date()
                dt_exceeds_end = dt_date > datetime_end_date
            else:
                dt_exceeds_end = dt > self.datetime_end

            if dt_exceeds_end:
                strict_end_check = getattr(self, "strict_end_check", False)
                if strict_end_check:
                    raise ValueError(
                        f"The date you are looking for ({dt}) for ({self.asset}) is after the available data's end ({self.datetime_end}) with length={length} and timeshift={timeshift}; data refresh required instead of using stale bars."
                    )
                gap = dt - self.datetime_end
                max_gap = datetime.timedelta(days=3)
                if gap > max_gap:
                    raise ValueError(
                        f"The date you are looking for ({dt}) for ({self.asset}) is after the available data's end ({self.datetime_end}) with length={length} and timeshift={timeshift}; data refresh required instead of using stale bars."
                    )
                logger.warning(
                    f"The date you are looking for ({dt}) is after the available data's end ({self.datetime_end}) by {gap}. Using the last available bar (within tolerance of {max_gap})."
                )

            # Search for dt in self.iter_index_dict
            if getattr(self, "iter_index_dict", None) is None:
                self.repair_times_and_fill(self.df.index)

            if dt in self.iter_index_dict:
                i = self.iter_index_dict[dt]
            else:
                # If not found, get the last known data
                i = self.iter_index.asof(dt)

            data_index = i + 1 - length - timeshift
            is_data = data_index >= 0
            if not is_data:
                # Log a warning
                logger.warning(
                    f"The date you are looking for ({dt}) is outside of the data's date range ({self.datetime_start} to {self.datetime_end}) after accounting for a length of {kwargs.get('length', 1)} and a timeshift of {kwargs.get('timeshift', 0)}. Keep in mind that the length you are requesting must also be available in your data, in this case we are {data_index} rows away from the data you need."
                )
                try:
                    idx_vals = self.df.index
                    idx_min = idx_vals.min()
                    idx_max = idx_vals.max()
                    logger.info(
                        "[DATA][CHECK] asset=%s timestep=%s dt=%s length=%s timeshift=%s iter_index=%s idx_min=%s idx_max=%s rows=%s",
                        getattr(self.asset, "symbol", self.asset),
                        getattr(self, "timestep", None),
                        dt,
                        length,
                        timeshift,
                        i,
                        idx_min,
                        idx_max,
                        len(idx_vals),
                    )
                except Exception:
                    logger.debug("[DATA][CHECK] failed to log index diagnostics", exc_info=True)

            res = func(self, *args, **kwargs)
            # print(f"Results last price: {res}")
            return res

        return checker

    @check_data
    def get_last_price(self, dt, length=1, timeshift=0) -> Union[float, Decimal, None]:
        """Returns the last known price of the data.

        Parameters
        ----------
        dt : datetime.datetime
            The datetime to get the last price.
        length : int
            The number of periods to get the last price.
        timestep : str
            The frequency of the data to get the last price.
        timeshift : int | datetime.timedelta
            The number of periods to shift the data, or a timedelta that will be converted to periods.

        Returns
        -------
        float or Decimal or None
            Returns the close price (or open price for intraday before bar completion).
<<<<<<< HEAD

            IMPORTANT: This method is trade/bar based only. It never falls back to bid/ask
            quotes. Use `get_quote()` / `get_price_snapshot()` for quote/mark pricing.
=======
            Falls back to bid/ask midpoint if close/open is unavailable (useful for options
            that may have quotes but no trades).
>>>>>>> 96e40cf7
        """
        iter_count = self.get_iter_count(dt)
        open_price = self.datalines["open"].dataline[iter_count]
        close_price = self.datalines["close"].dataline[iter_count]
        # For daily bars, use the completed session's close; using the open can miss drawdowns.
        if self.timestep == "day":
            price = close_price
        else:
            price = close_price if dt > self.datalines["datetime"].dataline[iter_count] else open_price

<<<<<<< HEAD
        if price is None:
            return None
        try:
            if pd.isna(price):
                return None
        except (TypeError, ValueError):
            pass
=======
        # Check if price is valid (not None and not NaN)
        def _is_valid_price(p):
            if p is None:
                return False
            try:
                return not pd.isna(p)
            except (TypeError, ValueError):
                return True

        # If price is invalid, try to use bid/ask midpoint as fallback
        # This is especially useful for options where there may be quotes but no trades
        if not _is_valid_price(price):
            bid = self.datalines.get("bid")
            ask = self.datalines.get("ask")
            if bid is not None and ask is not None:
                bid_val = bid.dataline[iter_count]
                ask_val = ask.dataline[iter_count]
                if _is_valid_price(bid_val) and _is_valid_price(ask_val):
                    try:
                        bid_float = float(bid_val)
                        ask_float = float(ask_val)
                        if bid_float > 0 and ask_float > 0:
                            price = (bid_float + ask_float) / 2.0
                    except (TypeError, ValueError):
                        pass
>>>>>>> 96e40cf7

        return price

    @check_data
    def get_price_snapshot(self, dt, length=1, timeshift=0):
        """Return OHLC, bid/ask, and timestamp metadata for the provided datetime."""
        iter_count = self.get_iter_count(dt)

        def _get_value(column: str):
            if column not in self.datalines:
                return None
            return self.datalines[column].dataline[iter_count]

        def _get_timestamp(column: str) -> Optional[datetime.datetime]:
            if column not in self.datalines:
                return None
            raw_value = self.datalines[column].dataline[iter_count]
            if raw_value is None:
                return None
            if isinstance(raw_value, float) and np.isnan(raw_value):
                return None
            if pd.isna(raw_value):
                return None
            if isinstance(raw_value, pd.Timestamp):
                return raw_value.to_pydatetime()
            if isinstance(raw_value, datetime.datetime):
                return raw_value
            try:
                ts = pd.Timestamp(raw_value)
            except Exception:
                return None
            return ts.to_pydatetime()

        snapshot = {
            "open": _get_value("open"),
            "high": _get_value("high"),
            "low": _get_value("low"),
            "close": _get_value("close"),
            "bid": _get_value("bid"),
            "ask": _get_value("ask"),
            "last_trade_time": _get_timestamp("last_trade_time"),
            "last_bid_time": _get_timestamp("last_bid_time"),
            "last_ask_time": _get_timestamp("last_ask_time"),
        }
        return snapshot

    @check_data
    def get_quote(self, dt, length=1, timeshift=0):
        """Returns the last known price of the data.

        Parameters
        ----------
        dt : datetime.datetime
            The datetime to get the last price.
        length : int
            The number of periods to get the last price.
        timestep : str
            The frequency of the data to get the last price.
        timeshift : int | datetime.timedelta
            The number of periods to shift the data, or a timedelta that will be converted to periods.

        Returns
        -------
        dict
        """
        required_price_cols = ["open", "high", "low", "close", "volume"]
        missing_price_cols = [col for col in required_price_cols if col not in self.datalines]
        if missing_price_cols:
            logger.warning(
                "Data object %s is missing price columns %s required for quote retrieval.",
                self.asset,
                missing_price_cols,
            )
            return {}

        quote_fields = {
            "open": ("open", 2),
            "high": ("high", 2),
            "low": ("low", 2),
            "close": ("close", 2),
            "volume": ("volume", 0),
            "bid": ("bid", 2),
            "ask": ("ask", 2),
            "bid_size": ("bid_size", 0),
            "bid_condition": ("bid_condition", 0),
            "bid_exchange": ("bid_exchange", 0),
            "ask_size": ("ask_size", 0),
            "ask_condition": ("ask_condition", 0),
            "ask_exchange": ("ask_exchange", 0),
        }

        missing_quote_cols = [
            col for col in ["bid", "ask", "bid_size", "ask_size", "bid_condition", "ask_condition",
                            "bid_exchange", "ask_exchange"]
            if col not in self.datalines
        ]
        if missing_quote_cols:
            logger.warning(
                "Data object %s is missing quote columns %s; returning None for those values.",
                self.asset,
                missing_quote_cols,
            )

        iter_count = self.get_iter_count(dt)

        def _get_value(column: str, round_digits: Optional[int]):
            if column not in self.datalines:
                return None
            value = self.datalines[column].dataline[iter_count]
            try:
                if round_digits is None:
                    return value
                return round(value, round_digits)
            except TypeError:
                return value

        quote_dict = {
            name: _get_value(column, digits) for name, (column, digits) in quote_fields.items()
        }

        return quote_dict

    @check_data
    def _get_bars_dict(self, dt, length=1, timestep=None, timeshift=0):
        """Returns a dictionary of the data.

        Parameters
        ----------
        dt : datetime.datetime
            The datetime to get the data.
        length : int
            The number of periods to get the data.
        timestep : str
            The frequency of the data to get the data.
        timeshift : int
            The number of periods to shift the data.

        Returns
        -------
        dict

        """

        if isinstance(timeshift, datetime.timedelta):
            if self.timestep == "day":
                timeshift = int(timeshift.total_seconds() / (24 * 3600))
            else:
                timeshift = int(timeshift.total_seconds() / 60)

        end_row = self.get_iter_count(dt) - timeshift

        data_len = len(next(iter(self.datalines.values())).dataline) if self.datalines else 0
        if end_row > data_len:
            end_row = data_len
        if end_row < 0:
            end_row = 0

        start_row = end_row - length
        if start_row < 0:
            start_row = 0
        if start_row > end_row:
            start_row = end_row
        if start_row == end_row and end_row > 0:
            start_row = max(0, end_row - 1)

        # Cast both start_row and end_row to int
        start_row = int(start_row)
        end_row = int(end_row)

        dict = {}
        for dl_name, dl in self.datalines.items():
            dict[dl_name] = dl.dataline[start_row:end_row]

        return dict

    def _get_bars_between_dates_dict(self, timestep=None, start_date=None, end_date=None):
        """Returns a dictionary of all the data available between the start and end dates.

        Parameters
        ----------
        timestep : str
            The frequency of the data to get the data.
        start_date : datetime.datetime
            The start date to get the data for.
        end_date : datetime.datetime
            The end date to get the data for.

        Returns
        -------
        dict
        """

        end_row = self.get_iter_count(end_date)
        start_row = self.get_iter_count(start_date)

        if start_row < 0:
            start_row = 0

        # Cast both start_row and end_row to int
        start_row = int(start_row)
        end_row = int(end_row)

        dict = {}
        for dl_name, dl in self.datalines.items():
            dict[dl_name] = dl.dataline[start_row:end_row]

        return dict

    def get_bars(self, dt, length=1, timestep=MIN_TIMESTEP, timeshift=0):
        """Returns a dataframe of the data.

        Parameters
        ----------
        dt : datetime.datetime
            The datetime to get the data.
        length : int
            The number of periods to get the data.
        timestep : str
            The frequency of the data to get the data. Only minute and day are supported.
        timeshift : int
            The number of periods to shift the data.

        Returns
        -------
        pandas.DataFrame

        """
        # Parse the timestep
        quantity, timestep = parse_timestep_qty_and_unit(timestep)
        num_periods = length

        if timestep == "minute" and self.timestep == "day":
            raise ValueError("You are requesting minute data from a daily data source. This is not supported.")

        if timestep != "minute" and timestep != "day":
            raise ValueError(f"Only minute and day are supported for timestep. You provided: {timestep}")

        agg_column_map = {
            "open": "first",
            "high": "max",
            "low": "min",
            "close": "last",
            "volume": "sum",
        }
        if timestep == "day" and self.timestep == "minute":
            # If the data is minute data and we are requesting daily data then multiply the length by 1440
            length = length * 1440
            unit = "D"
            data = self._get_bars_dict(dt, length=length, timestep="minute", timeshift=timeshift)

        elif timestep == 'day' and self.timestep == 'day':
            unit = "D"
            data = self._get_bars_dict(dt, length=length, timestep=timestep, timeshift=timeshift)

        else:
            unit = "min"  # Guaranteed to be minute timestep at this point
            length = length * quantity
            data = self._get_bars_dict(dt, length=length, timestep=timestep, timeshift=timeshift)

        if data is None:
            return None

        df = pd.DataFrame(data).assign(datetime=lambda df: pd.to_datetime(df['datetime'])).set_index('datetime')
        if "dividend" in df.columns:
            agg_column_map["dividend"] = "sum"
        df_result = df.resample(f"{quantity}{unit}").agg(agg_column_map)

        # Drop any rows that have NaN values (this can happen if the data is not complete, eg. weekends)
        df_result = df_result.dropna()

        # Remove partial day data from the current day, which can happen if the data is in minute timestep.
        if timestep == "day" and self.timestep == "minute":
            df_result = df_result[df_result.index < dt.replace(hour=0, minute=0, second=0, microsecond=0)]

        # The original df_result may include more rows when timestep is day and self.timestep is minute.
        # In this case, we only want to return the last n rows.
        df_result = df_result.tail(n=int(num_periods))

        return df_result

    def get_bars_between_dates(self, timestep=MIN_TIMESTEP, exchange=None, start_date=None, end_date=None):
        """Returns a dataframe of all the data available between the start and end dates.

        Parameters
        ----------
        timestep : str
            The frequency of the data to get the data. Only minute and day are supported.
        exchange : str
            The exchange to get the data for.
        start_date : datetime.datetime
            The start date to get the data for.
        end_date : datetime.datetime
            The end date to get the data for.

        Returns
        -------
        pandas.DataFrame
        """

        if timestep == "minute" and self.timestep == "day":
            raise ValueError("You are requesting minute data from a daily data source. This is not supported.")

        if timestep != "minute" and timestep != "day":
            raise ValueError(f"Only minute and day are supported for timestep. You provided: {timestep}")

        if timestep == "day" and self.timestep == "minute":
            dict = self._get_bars_between_dates_dict(timestep=timestep, start_date=start_date, end_date=end_date)

            if dict is None:
                return None

            df = pd.DataFrame(dict).set_index("datetime")

            df_result = df.resample("D").agg(
                {
                    "open": "first",
                    "high": "max",
                    "low": "min",
                    "close": "last",
                    "volume": "sum",
                }
            )

            return df_result

        else:
            dict = self._get_bars_between_dates_dict(timestep=timestep, start_date=start_date, end_date=end_date)

            if dict is None:
                return None

            df = pd.DataFrame(dict).set_index("datetime")
            return df<|MERGE_RESOLUTION|>--- conflicted
+++ resolved
@@ -326,7 +326,6 @@
                 # We need to get the ORIGINAL values from self.df to check if they were NaN
                 for col in quote_cols_present:
                     if col in self.df.columns:
-<<<<<<< HEAD
                         # Create a series aligned to df's index. Values will be NaN for newly
                         # introduced rows during the reindex/ffill step.
                         original_values = self.df[col].reindex(df.index)
@@ -336,14 +335,6 @@
                         clear_mask = session_boundaries & original_values.isna()
                         if clear_mask.any():
                             df.loc[clear_mask, col] = float("nan")
-=======
-                        # Create a series aligned to df's index
-                        original_values = self.df[col].reindex(df.index)
-                        # Where original was NaN AND we're at a session boundary, set to NaN
-                        # Actually simpler: where session boundary is True, just set to NaN
-                        # and let the subsequent ffill (below) NOT fill across boundaries
-                        df.loc[session_boundaries, col] = float('nan')
->>>>>>> 96e40cf7
 
         # OPTIMIZATION: More efficient column selection and forward fill
         ohlc_cols = ["open", "high", "low"]
@@ -559,14 +550,9 @@
         -------
         float or Decimal or None
             Returns the close price (or open price for intraday before bar completion).
-<<<<<<< HEAD
-
+            
             IMPORTANT: This method is trade/bar based only. It never falls back to bid/ask
             quotes. Use `get_quote()` / `get_price_snapshot()` for quote/mark pricing.
-=======
-            Falls back to bid/ask midpoint if close/open is unavailable (useful for options
-            that may have quotes but no trades).
->>>>>>> 96e40cf7
         """
         iter_count = self.get_iter_count(dt)
         open_price = self.datalines["open"].dataline[iter_count]
@@ -577,7 +563,6 @@
         else:
             price = close_price if dt > self.datalines["datetime"].dataline[iter_count] else open_price
 
-<<<<<<< HEAD
         if price is None:
             return None
         try:
@@ -585,33 +570,6 @@
                 return None
         except (TypeError, ValueError):
             pass
-=======
-        # Check if price is valid (not None and not NaN)
-        def _is_valid_price(p):
-            if p is None:
-                return False
-            try:
-                return not pd.isna(p)
-            except (TypeError, ValueError):
-                return True
-
-        # If price is invalid, try to use bid/ask midpoint as fallback
-        # This is especially useful for options where there may be quotes but no trades
-        if not _is_valid_price(price):
-            bid = self.datalines.get("bid")
-            ask = self.datalines.get("ask")
-            if bid is not None and ask is not None:
-                bid_val = bid.dataline[iter_count]
-                ask_val = ask.dataline[iter_count]
-                if _is_valid_price(bid_val) and _is_valid_price(ask_val):
-                    try:
-                        bid_float = float(bid_val)
-                        ask_float = float(ask_val)
-                        if bid_float > 0 and ask_float > 0:
-                            price = (bid_float + ask_float) / 2.0
-                    except (TypeError, ValueError):
-                        pass
->>>>>>> 96e40cf7
 
         return price
 
