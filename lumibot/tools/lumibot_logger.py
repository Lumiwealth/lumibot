--- conflicted
+++ resolved
@@ -783,15 +783,10 @@
     """
     try:
         log_level = getattr(logging, level.upper())
-<<<<<<< HEAD
-        
+
         # Get the actual lumibot root logger
         root_logger = logging.getLogger("lumibot")
         root_logger.setLevel(log_level)
-=======
-        # Get the actual lumibot root logger (where handlers are configured)
-        root_logger = logging.getLogger("lumibot")
->>>>>>> 12ef5332
         
         # Update handlers but respect console handler's ERROR level during backtesting
         is_backtesting = os.environ.get("IS_BACKTESTING", "").lower() == "true"
