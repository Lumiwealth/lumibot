import logging
from collections import namedtuple
from threading import Event

import lumibot.entities as entities
from lumibot.tools import check_positive, check_price, check_quantity


class Order:
    Transaction = namedtuple("Transaction", ["quantity", "price"])

    SELL = "sell"
    BUY = "buy"

    def __init__(
        self,
        strategy,
        asset,
        quantity,
        side,
        limit_price=None,
        stop_price=None,
        take_profit_price=None,
        stop_loss_price=None,
        stop_loss_limit_price=None,
        trail_price=None,
        trail_percent=None,
        time_in_force="day",
        sec_type="STK",
        exchange="SMART",
        expiration="",
        strike="",
        right="",
        multiplier="",
        position_filled=False,
    ):
        # Initialization default values
        self.strategy = strategy
        self.asset = asset
        self.symbol = self.asset.symbol
        self.identifier = None
        self.status = "unprocessed"
        self.side = None
        self.time_in_force = time_in_force
        self.position_filled = position_filled
        self.limit_price = None
        self.stop_price = None
        self.trail_price = None
        self.trail_percent = None
        self.take_profit_price = None
        self.stop_loss_price = None
        self.stop_loss_limit_price = None
        self.transactions = []
        self.order_class = None
        self.type = "market"

        # Options:
        self.exchange = exchange
        self.sec_type = sec_type
        self.expiration = expiration
        self.strike = strike
        self.right = right
        self.multiplier = multiplier

        # setting events
        self._new_event = Event()
        self._canceled_event = Event()
        self._partial_filled_event = Event()
        self._filled_event = Event()
        self._closed_event = Event()

        # setting internal variables
        self._raw = None
        self._transmitted = False
        self._error = None
        self._error_message = None

        # setting the quantity
        self.quantity = check_quantity(
            quantity, "Order quantity must be a positive integer"
        )

        # setting the side
        if side not in [self.BUY, self.SELL]:
            raise ValueError("Side must be either sell or buy, got %r instead" % side)
        self.side = side

        if position_filled:
            # This is a "One-Cancel-Other" advanced order
            # with the entry order already filled
            self.order_class = "oco"
            self.type = "limit"
            if stop_loss_price is None or take_profit_price is None:
                raise ValueError(
                    "stop_loss_price and take_profit_loss must be defined for oco class orders"
                )
            else:
                self.take_profit_price = check_price(
                    take_profit_price, "take_profit_price must be positive float."
                )
                self.stop_loss_price = check_price(
                    stop_loss_price, "stop_loss_price must be positive float."
                )
                self.stop_loss_limit_price = check_price(
                    stop_loss_limit_price,
                    "stop_loss_limit_price must be positive float.",
                    nullable=True,
                )
        else:
            # This is either a simple order, bracket order or One-Triggers-Other order
            if take_profit_price is not None and stop_loss_price is not None:
                # Both take_profit_price and stop_loss_price are defined
                # so this is a bracket order
                self.order_class = "bracket"
                self.take_profit_price = check_price(
                    take_profit_price, "take_profit_price must be positive float."
                )
                self.stop_loss_price = check_price(
                    stop_loss_price, "stop_loss_price must be positive float."
                )
                self.stop_loss_limit_price = check_price(
                    stop_loss_limit_price,
                    "stop_loss_limit_price must be positive float.",
                    nullable=True,
                )
            elif take_profit_price is not None or stop_loss_price is not None:
                # Only one of take_profit_price and stop_loss_price are defined
                # so this is a One-Triggers-Other order
                self.order_class = "oto"
                if take_profit_price is not None:
                    self.take_profit_price = check_price(
                        take_profit_price, "take_profit_price must be positive float."
                    )
                else:
                    self.stop_loss_price = check_price(
                        stop_loss_price, "stop_loss_price must be positive float."
                    )
                    self.stop_loss_limit_price = check_price(
                        stop_loss_limit_price,
                        "stop_loss_limit_price must be positive float.",
                        nullable=True,
                    )
            else:
                # This is a simple order with no legs
                self.order_class = ""

            if trail_price is not None or trail_percent is not None:
                self.type = "trailing_stop"
                if trail_price is not None:
                    self.trail_price = check_price(
                        trail_price, "trail_price must be positive float."
                    )
                else:
                    self.trail_percent = check_positive(
                        trail_percent, float, "trail_percent must be positive float."
                    )
            elif limit_price is None and stop_price is None:
                self.type = "market"
            elif limit_price is None and stop_price is not None:
                self.type = "stop"
                self.stop_price = check_price(
                    stop_price, "stop_price must be positive float."
                )
            elif limit_price is not None and stop_price is None:
                self.type = "limit"
                self.limit_price = check_price(
                    limit_price, "limit_price must be positive float."
                )
            elif limit_price is not None and stop_price is not None:
                self.type = "stop_limit"
                self.limit_price = check_price(
                    limit_price, "limit_price must be positive float."
                )
                self.stop_price = check_price(
                    stop_price, "stop_price must be positive float."
                )

    def __repr__(self):
        repr = "%s order of | %d %s %s |" % (
            self.type,
            self.quantity,
            self.symbol,
            self.side,
        )
        if self.order_class:
            repr = "%s of class %s" % (repr, self.order_class)
        repr = "%s with status %s" % (repr, self.status)
        return repr

    def set_identifier(self, identifier):
        self.identifier = identifier

    def add_transaction(self, price, quantity):
        transaction = self.Transaction(price=price, quantity=quantity)
        self.transactions.append(transaction)

    def update_status(self, status):
        self.status = status

    def set_error(self, error):
        self.status = "error"
        self._error = error
        self._error_message = str(error)
        self._closed_event.set()

    def was_transmitted(self):
        return self._transmitted is True

    def update_raw(self, raw):
        if raw is not None:
            self._transmitted = True
            self._raw = raw

    def to_position(self):
        position = entities.Position(
            self.strategy, self.asset, self.quantity, orders=[self]
        )
        return position

    def get_increment(self):
        increment = self.quantity
        if self.side == self.SELL:
            increment = -increment
        return increment

<<<<<<< HEAD
    def is_option(self):
        # Return true if this order is an option.
        if self.sec_type == 'OPT':
            return True
        else:
            return False

=======
>>>>>>> cebcc345
    # ======Setting the events methods===========

    def set_new(self):
        self._new_event.set()

    def set_canceled(self):
        self._canceled_event.set()
        self._closed_event.set()

    def set_partially_filled(self):
        self._partial_filled_event.set()

    def set_filled(self):
        self._filled_event.set()
        self._closed_event.set()

    # =========Waiting methods==================

    def wait_to_be_registered(self):
        logging.info("Waiting for order %r to be registered" % self)
        self._new_event.wait()
        logging.info("Order %r registered" % self)

    def wait_to_be_closed(self):
        logging.info("Waiting for broker to execute order %r" % self)
        self._closed_event.wait()
        logging.info("Order %r executed by broker" % self)<|MERGE_RESOLUTION|>--- conflicted
+++ resolved
@@ -223,7 +223,6 @@
             increment = -increment
         return increment
 
-<<<<<<< HEAD
     def is_option(self):
         # Return true if this order is an option.
         if self.sec_type == 'OPT':
@@ -231,8 +230,6 @@
         else:
             return False
 
-=======
->>>>>>> cebcc345
     # ======Setting the events methods===========
 
     def set_new(self):
@@ -259,4 +256,31 @@
     def wait_to_be_closed(self):
         logging.info("Waiting for broker to execute order %r" % self)
         self._closed_event.wait()
+        logging.info("Order %r executed by broker" % self)
+    # ======Setting the events methods===========
+
+    def set_new(self):
+        self._new_event.set()
+
+    def set_canceled(self):
+        self._canceled_event.set()
+        self._closed_event.set()
+
+    def set_partially_filled(self):
+        self._partial_filled_event.set()
+
+    def set_filled(self):
+        self._filled_event.set()
+        self._closed_event.set()
+
+    # =========Waiting methods==================
+
+    def wait_to_be_registered(self):
+        logging.info("Waiting for order %r to be registered" % self)
+        self._new_event.wait()
+        logging.info("Order %r registered" % self)
+
+    def wait_to_be_closed(self):
+        logging.info("Waiting for broker to execute order %r" % self)
+        self._closed_event.wait()
         logging.info("Order %r executed by broker" % self)