from collections import UserDict


class Asset:
    """
    This is a base class for Assets.
    Member attributes:
      - symbol (string): The symbol used to retrieve stock quotes if stock. The
          underlying symbol if option.
      - name (string): Long form name. Used only for printing. e.g. `Facebook Inc.`
      - asset_type (string, default: `stock`): One of the following:
        - `stock`
        - `option`
      If asset_type is `option` then the following fields are mandatory.
      - expiration (string, "YYYY-MM-DD"): Contract expiration date.
      - strike (float): Contract strike price.
      - right(string): `call` or `put`
      - multiplier (int): Contract leverage over the underlying.
    """

    def __init__(
        self,
        symbol,
        asset_type="stock",
        name="",
        expiration=None,
        strike=None,
        right=None,
        multiplier=None,
    ):
        self.asset_types = ["stock", "option"]

        self.symbol = symbol
        self.asset_type = asset_type
        self.name = name

        # Options
        self.expiration = expiration
        self.strike = strike
        self.right = right
        self.multiplier = multiplier

    @property
    def asset_type(self):
        return self._asset_type

    @asset_type.setter
    def asset_type(self, value):
        if not value:
            value = "stock"
        if value not in self.asset_types:
            raise ValueError(f"Asset asset_type must be one of {self.asset_types}")
        self._asset_type = value

    # Option methods
    def is_option(self):
        return self._asset_type == "option"

    def __repr__(self):
        stock_repr = f"{self.symbol.upper()}, Type: {self.asset_type} "
        option_repr = (
            f"Exp: {self.expiration} " f"Strike: {self.strike} " f"Right: {self.right} "
        )

        if self.asset_type == "stock":
            return stock_repr
        else:
            return stock_repr + option_repr

<<<<<<< HEAD
    def same_as(self, other):
        # Check if an asset is the same as other, return `True` if so.
        if isinstance(other, Asset):
            return (
                self.symbol == other.symbol
                and self.asset_type == other.asset_type
                and self.expiration == other.expiration
                and self.strike == other.strike
                and self.right == other.right
                and self.multiplier == other.multiplier
            )

        return False
=======

class AssetsMapping(UserDict):
    def __init__(self, mapping):
        UserDict.__init__(self, mapping)
        symbols_mapping = {k.symbol: v for k, v in mapping.items()}
        self._symbols_mapping = symbols_mapping

    def __missing__(self, key):
        if isinstance(key, str):
            if key in self._symbols_mapping:
                return self._symbols_mapping[key]
        raise KeyError(key)

    def __contains__(self, key):
        if isinstance(key, str):
            return key in self._symbols_mapping
        return key in self.data

    def __setitem__(self, key, value):
        if isinstance(key, str):
            self.data[Asset(key)] = value
        else:
            self.data[key] = value
>>>>>>> 3830635a
<|MERGE_RESOLUTION|>--- conflicted
+++ resolved
@@ -67,7 +67,7 @@
         else:
             return stock_repr + option_repr
 
-<<<<<<< HEAD
+
     def same_as(self, other):
         # Check if an asset is the same as other, return `True` if so.
         if isinstance(other, Asset):
@@ -81,7 +81,7 @@
             )
 
         return False
-=======
+      
 
 class AssetsMapping(UserDict):
     def __init__(self, mapping):
@@ -105,4 +105,3 @@
             self.data[Asset(key)] = value
         else:
             self.data[key] = value
->>>>>>> 3830635a
