--- conflicted
+++ resolved
@@ -276,13 +276,7 @@
         """
         # Use total portfolio value instead of just current asset values
         # This fixes the issue where starting from all-cash positions would result in zero target values
-<<<<<<< HEAD
-        total_value = Decimal(str(self.strategy.portfolio_value))
-        
-=======
         total_value = Decimal(str(self.strategy.get_portfolio_value()))
-
->>>>>>> b26136b6
         self.df["current_weight"] = self.df["current_value"] / total_value if total_value > 0 else Decimal(0)
         self.df["target_value"] = self.df["target_weight"] * total_value
         self.df["drift"] = self.df.apply(self._calculate_drift_row, axis=1)
